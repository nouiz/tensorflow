# Description:
#   GPU-specific components in XLA service implementation.

load("//tensorflow/compiler/xla:xla.bzl", "xla_proto_library")
load(
    "//tensorflow/core/platform:default/build_config_root.bzl",
    "tf_cuda_tests_tags",
)
<<<<<<< HEAD
load("//tensorflow:tensorflow.bzl", "tf_cc_test", "tf_cuda_library", "if_nccl")
=======
load(
    "//tensorflow:tensorflow.bzl",
    "tf_cc_test",
    "tf_copts",
    "tf_cuda_library",
    "if_nccl",
)
load("@local_config_cuda//cuda:build_defs.bzl", "if_cuda")
load(
    "//tensorflow/core/platform:default/cuda_build_defs.bzl",
    "if_cuda_is_configured",
)
load(
    "@local_config_rocm//rocm:build_defs.bzl",
    "if_rocm_is_configured",
)
>>>>>>> 6ff86849

package(
    default_visibility = [":friends"],
    licenses = ["notice"],  # Apache 2.0
)

package_group(
    name = "friends",
    includes = [
        "//tensorflow/compiler/xla:friends",
    ],
)

# Filegroup used to collect source files for dependency checking.
filegroup(
    name = "c_srcs",
    data = glob([
        "**/*.cc",
        "**/*.h",
    ]),
)

xla_proto_library(
    name = "backend_configs",
    srcs = ["backend_configs.proto"],
    deps = ["//tensorflow/compiler/xla:xla_data_proto"],
)

cc_library(
    name = "gpu_constants",
    srcs = ["gpu_constants.cc"],
    hdrs = ["gpu_constants.h"],
    deps = [
        "//tensorflow/compiler/xla:types",
        "//tensorflow/core:framework",
    ],
)

cc_library(
    name = "gpu_types",
    hdrs = ["gpu_types.h"],
    deps = [
        "@com_google_absl//absl/types:variant",
    ],
)

cc_library(
    name = "partition_assignment",
    srcs = [
        "partition_assignment.cc",
    ],
    hdrs = [
        "partition_assignment.h",
    ],
    deps = [
        "//tensorflow/compiler/xla:shape_util",
        "//tensorflow/compiler/xla:types",
        "//tensorflow/compiler/xla:util",
        "//tensorflow/compiler/xla/service:hlo",
        "//tensorflow/core:lib",
        "//tensorflow/core:stream_executor_no_cuda",
        "@com_google_absl//absl/memory",
        "@com_google_absl//absl/strings:str_format",
    ],
)

# TODO(b/29140563) This target is flaky, disabled until flakiness is
# root-caused. Failed on 2016-06-08.
#tf_cc_test(
#    name = "partition_assignment_test",
#    srcs = [
#        "partition_assignment_test.cc",
#    ],
#    tags = tf_cuda_tests_tags(),
#    deps = [
#        ":partition_assignment",
#        "//tensorflow/core:stream_executor_no_cuda",
#        "//tensorflow/compiler/xla:shape_util",
#        "//tensorflow/compiler/xla:xla_data_proto",
#        "//tensorflow/compiler/xla/service:gpu_plugin",
#        "//tensorflow/compiler/xla/service:hlo",
#        "//tensorflow/compiler/xla/tests:hlo_test_base",
#        "//tensorflow/core:test_main",
#    ],
#)

tf_cc_test(
    name = "custom_call_test",
    srcs = ["custom_call_test.cc"],
    tags = ["requires-gpu-sm35"],
    deps = [
        "//tensorflow/compiler/xla:status_macros",
        "//tensorflow/compiler/xla:test_helpers",
        "//tensorflow/compiler/xla/client:xla_builder",
        "//tensorflow/compiler/xla/client/lib:constants",
        "//tensorflow/compiler/xla/service:custom_call_target_registry",
        "//tensorflow/compiler/xla/service:gpu_plugin",
        "//tensorflow/compiler/xla/tests:client_library_test_base",
        "//tensorflow/compiler/xla/tests:xla_internal_test_main",  # fixdeps: keep
        "//tensorflow/core:test",
        "@local_config_cuda//cuda:cuda_headers",
    ],
)

cc_library(
    name = "stream_assignment",
    srcs = ["stream_assignment.cc"],
    hdrs = ["stream_assignment.h"],
    deps = [
        ":ir_emission_utils",
        "//tensorflow/compiler/xla:util",
        "//tensorflow/compiler/xla/service:hlo",
        "//tensorflow/compiler/xla/service:hlo_reachability",
        "@com_google_absl//absl/container:flat_hash_map",
        "@com_google_absl//absl/container:flat_hash_set",
        "@com_google_absl//absl/memory",
    ],
)

tf_cc_test(
    name = "stream_assignment_test",
    srcs = [
        "stream_assignment_test.cc",
    ],
    deps = [
        ":stream_assignment",
        "//tensorflow/compiler/xla:test_helpers",
        "//tensorflow/compiler/xla:types",
        "//tensorflow/compiler/xla/service:hlo",
        "//tensorflow/compiler/xla/tests:hlo_test_base",
        "//tensorflow/compiler/xla/tests:test_utils",
        "//tensorflow/compiler/xla/tests:xla_internal_test_main",
        "//tensorflow/core:lib",
        "@com_google_absl//absl/memory",
        "@com_google_absl//absl/strings:str_format",
    ],
)

cc_library(
    name = "hlo_to_ir_bindings",
    srcs = ["hlo_to_ir_bindings.cc"],
    hdrs = ["hlo_to_ir_bindings.h"],
    deps = [
        ":buffer_allocations",
        ":ir_emission_utils",
        "//tensorflow/compiler/xla:util",
        "//tensorflow/compiler/xla/service:buffer_assignment",
        "//tensorflow/compiler/xla/service:hlo",
        "//tensorflow/compiler/xla/service/llvm_ir:alias_analysis",
        "//tensorflow/compiler/xla/service/llvm_ir:buffer_assignment_util",
        "//tensorflow/compiler/xla/service/llvm_ir:ir_array",
        "//tensorflow/compiler/xla/service/llvm_ir:llvm_util",
        "//tensorflow/compiler/xla/service/llvm_ir:tuple_ops",
        "//tensorflow/core:lib",
        "@com_google_absl//absl/container:flat_hash_map",
        "@com_google_absl//absl/container:flat_hash_set",
        "@com_google_absl//absl/strings",
        "@com_google_absl//absl/types:span",
        "@llvm//:core",
    ],
)

cc_library(
    name = "target_util",
    srcs = ["target_util.cc"],
    hdrs = ["target_util.h"],
    deps = [
        "//tensorflow/compiler/xla:xla_data_proto",
        "//tensorflow/compiler/xla/service/llvm_ir:llvm_util",
        "//tensorflow/core:lib",
        "@com_google_absl//absl/strings",
        "@com_google_absl//absl/types:span",
        "@llvm//:core",
        "@llvm//:support",
    ],
)

cc_library(
    name = "ir_emitter",
    srcs = [
        "ir_emitter.cc",
        "ir_emitter_nested.cc",
        "ir_emitter_unnested.cc",
        "thunk_emitter.cc",
    ],
    hdrs = [
        "ir_emitter.h",
        "ir_emitter_context.h",
        "ir_emitter_nested.h",
        "ir_emitter_unnested.h",
        "thunk_emitter.h",
    ],
    deps = [
        ":backend_configs",
        ":buffer_allocations",
        ":cudnn_conv_runner",
        ":elemental_ir_emitter",
        ":gpu_constants",
        ":gpu_executable",
        ":hlo_to_ir_bindings",
        ":ir_emission_utils",
        ":nccl_all_reduce_thunk",
        ":parallel_loop_emitter",
        ":partition_assignment",
        ":target_util",
        ":thunk",
        "//tensorflow/compiler/xla:literal",
        "//tensorflow/compiler/xla:shape_util",
        "//tensorflow/compiler/xla:status_macros",
        "//tensorflow/compiler/xla:statusor",
        "//tensorflow/compiler/xla:types",
        "//tensorflow/compiler/xla:util",
        "//tensorflow/compiler/xla:window_util",
        "//tensorflow/compiler/xla:xla_data_proto",
        "//tensorflow/compiler/xla/service:buffer_assignment",
        "//tensorflow/compiler/xla/service:custom_call_target_registry",
        "//tensorflow/compiler/xla/service:elemental_ir_emitter",
        "//tensorflow/compiler/xla/service:hlo",
        "//tensorflow/compiler/xla/service:hlo_casting_utils",
        "//tensorflow/compiler/xla/service:name_uniquer",
        "//tensorflow/compiler/xla/service:pattern_matcher",
        "//tensorflow/compiler/xla/service:while_loop_analysis",
        "//tensorflow/compiler/xla/service/llvm_ir:buffer_assignment_util",
        "//tensorflow/compiler/xla/service/llvm_ir:dynamic_update_slice_util",
        "//tensorflow/compiler/xla/service/llvm_ir:fused_ir_emitter",
        "//tensorflow/compiler/xla/service/llvm_ir:ir_array",
        "//tensorflow/compiler/xla/service/llvm_ir:ir_builder_mixin",
        "//tensorflow/compiler/xla/service/llvm_ir:kernel_support_library",
        "//tensorflow/compiler/xla/service/llvm_ir:kernel_tiling",
        "//tensorflow/compiler/xla/service/llvm_ir:llvm_loop",
        "//tensorflow/compiler/xla/service/llvm_ir:llvm_util",
        "//tensorflow/compiler/xla/service/llvm_ir:loop_emitter",
        "//tensorflow/compiler/xla/service/llvm_ir:sort_util",
        "//tensorflow/compiler/xla/service/llvm_ir:tuple_ops",
        "//tensorflow/core:lib",
        "//tensorflow/core:stream_executor_no_cuda",
        "@com_google_absl//absl/algorithm:container",
        "@com_google_absl//absl/container:inlined_vector",
        "@com_google_absl//absl/memory",
        "@com_google_absl//absl/strings",
        "@com_google_absl//absl/types:optional",
        "@com_google_absl//absl/types:span",
        "@llvm//:core",
        "@llvm//:support",
    ],
)

cc_library(
    name = "parallel_loop_emitter",
    srcs = ["parallel_loop_emitter.cc"],
    hdrs = ["parallel_loop_emitter.h"],
    deps = [
        ":partition_assignment",
        ":target_util",
        "//tensorflow/compiler/xla:shape_util",
        "//tensorflow/compiler/xla:xla_data_proto",
        "//tensorflow/compiler/xla/service/llvm_ir:ir_array",
        "//tensorflow/compiler/xla/service/llvm_ir:llvm_loop",
        "//tensorflow/compiler/xla/service/llvm_ir:llvm_util",
        "//tensorflow/compiler/xla/service/llvm_ir:loop_emitter",
        "//tensorflow/core:lib",
        "@llvm//:core",
    ],
)

cc_library(
    name = "elemental_ir_emitter",
    srcs = ["elemental_ir_emitter.cc"],
    hdrs = ["elemental_ir_emitter.h"],
    deps = [
        ":target_util",
        "//tensorflow/compiler/xla:literal",
        "//tensorflow/compiler/xla:shape_util",
        "//tensorflow/compiler/xla:status_macros",
        "//tensorflow/compiler/xla:statusor",
        "//tensorflow/compiler/xla:types",
        "//tensorflow/compiler/xla:util",
        "//tensorflow/compiler/xla:window_util",
        "//tensorflow/compiler/xla:xla_data_proto",
        "//tensorflow/compiler/xla/service:elemental_ir_emitter",
        "//tensorflow/compiler/xla/service:hlo",
        "//tensorflow/compiler/xla/service:hlo_module_config",
        "//tensorflow/compiler/xla/service/llvm_ir:ir_array",
        "//tensorflow/compiler/xla/service/llvm_ir:llvm_loop",
        "//tensorflow/compiler/xla/service/llvm_ir:llvm_util",
        "//tensorflow/compiler/xla/service/llvm_ir:loop_emitter",
        "//tensorflow/compiler/xla/service/llvm_ir:math_ops",
        "//tensorflow/core:lib",
        "@com_google_absl//absl/strings",
        "@com_google_absl//absl/types:span",
        "@llvm//:core",
        "@llvm//:support",
    ],
)

cc_library(
    name = "buffer_allocations",
    srcs = ["buffer_allocations.cc"],
    hdrs = ["buffer_allocations.h"],
    deps = [
        ":gpu_constants",
        "//tensorflow/compiler/xla:status_macros",
        "//tensorflow/compiler/xla:statusor",
        "//tensorflow/compiler/xla:types",
        "//tensorflow/compiler/xla:util",
        "//tensorflow/compiler/xla/service:buffer_assignment",
        "//tensorflow/core:lib",
        "//tensorflow/core:lib_internal",
        "//tensorflow/core:stream_executor_no_cuda",
        "//tensorflow/stream_executor:device_memory_allocator",
        "@com_google_absl//absl/container:flat_hash_map",
        "@com_google_absl//absl/memory",
        "@com_google_absl//absl/types:span",
    ],
)

cc_library(
    name = "hlo_execution_profiler",
    srcs = ["hlo_execution_profiler.cc"],
    hdrs = ["hlo_execution_profiler.h"],
    deps = [
        "//tensorflow/compiler/xla/service:hlo",
        "//tensorflow/compiler/xla/service:hlo_execution_profile",
        "//tensorflow/compiler/xla/service:stream_pool",
        "//tensorflow/core:lib",
        "//tensorflow/core:ptr_util",
        "//tensorflow/core:stream_executor_no_cuda",
        "@com_google_absl//absl/memory",
    ],
)

cc_library(
    name = "thunk",
    srcs = ["thunk.cc"],
    hdrs = ["thunk.h"],
    deps = [
        ":buffer_allocations",
        ":hlo_execution_profiler",
        "//tensorflow/compiler/xla:executable_run_options",
        "//tensorflow/compiler/xla/service:hlo",
        "//tensorflow/core:lib",
        "//tensorflow/core:stream_executor_no_cuda",
    ],
)

tf_cuda_library(
    name = "nccl_all_reduce_thunk",
    srcs = ["nccl_all_reduce_thunk.cc"],
    hdrs = ["nccl_all_reduce_thunk.h"],
    deps = [
        ":buffer_allocations",
        ":hlo_execution_profiler",
        ":thunk",
        "//tensorflow/compiler/xla:refcounting_hash_map",
        "@com_google_absl//absl/container:flat_hash_set",
        "@com_google_absl//absl/synchronization",
        "//tensorflow/compiler/xla:util",
        "//tensorflow/compiler/xla/service:buffer_assignment",
        "//tensorflow/compiler/xla/service:hlo",
        "//tensorflow/core:lib",
        "//tensorflow/core:stream_executor_no_cuda",
        "//tensorflow/stream_executor/cuda:cuda_activation",
        "//tensorflow/stream_executor/cuda:cuda_gpu_executor",
    ] + if_nccl([
        "@local_config_nccl//:nccl",
    ]),
)

cc_library(
    name = "gpu_debug_info_manager",
    srcs = [
        "gpu_debug_info_manager.cc",
    ],
    hdrs = [
        "gpu_debug_info_manager.h",
    ],
    deps = [
        "//tensorflow/compiler/xla/service:buffer_assignment",
        "//tensorflow/compiler/xla/service:hlo",
        "//tensorflow/compiler/xla/service:hlo_proto_util",
        "//tensorflow/core:lib",
        "@com_google_absl//absl/container:flat_hash_map",
    ],
)

tf_cc_test(
    name = "gpu_debug_info_manager_test",
    srcs = ["gpu_debug_info_manager_test.cc"],
    deps = [
        ":gpu_constants",
        ":gpu_debug_info_manager",
        ":gpu_hlo_schedule",
        ":stream_assignment",
        "//tensorflow/compiler/xla/service:buffer_assignment",
        "//tensorflow/compiler/xla/tests:hlo_test_base",
        "//tensorflow/compiler/xla/tests:test_utils",
        "//tensorflow/compiler/xla/tests:xla_internal_test_main",
        "//tensorflow/core:test",
    ],
)

cc_library(
    name = "gpu_executable",
    srcs = [
        "collective_permute_thunk.cc",
        "conditional_thunk.cc",
        "convolution_thunk.cc",
        "copy_thunk.cc",
        "cudnn_batchnorm_thunk.cc",
        "custom_call_thunk.cc",
        "fft_thunk.cc",
        "for_thunk.cc",
        "gemm_thunk.cc",
        "gpu_executable.cc",
        "infeed_thunk.cc",
        "kernel_thunk.cc",
        "memset_thunk.cc",
        "outfeed_thunk.cc",
        "replica_id_thunk.cc",
        "sequential_thunk.cc",
        "thunk_schedule.cc",
        "triangular_solve_thunk.cc",
        "tuple_thunk.cc",
        "while_thunk.cc",
    ] + if_cuda_is_configured([
        "cholesky_thunk.cc",
    ]),
    hdrs = [
        "collective_permute_thunk.h",
        "conditional_thunk.h",
        "convolution_thunk.h",
        "copy_thunk.h",
        "cudnn_batchnorm_thunk.h",
        "custom_call_thunk.h",
        "fft_thunk.h",
        "for_thunk.h",
        "gemm_thunk.h",
        "gpu_executable.h",
        "infeed_thunk.h",
        "kernel_thunk.h",
        "memset_thunk.h",
        "outfeed_thunk.h",
        "replica_id_thunk.h",
        "sequential_thunk.h",
        "thunk_schedule.h",
        "triangular_solve_thunk.h",
        "tuple_thunk.h",
        "while_thunk.h",
    ] + if_cuda_is_configured([
        "cholesky_thunk.h",
    ]),
    deps = [
        ":backend_configs",
        ":buffer_allocations",
        ":cudnn_conv_runner",
        ":gpu_debug_info_manager",
        ":gpu_types",
        ":hlo_execution_profiler",
        ":infeed_manager",
        ":ir_emission_utils",
        ":nccl_all_reduce_thunk",  # fixdeps: keep
        ":outfeed_manager",
        ":partition_assignment",
        ":stream_assignment",
        ":stream_executor_util",
        ":thunk",
        "//tensorflow/compiler/xla:array2d",
        "//tensorflow/compiler/xla:literal",
        "//tensorflow/compiler/xla:refcounting_hash_map",
        "//tensorflow/compiler/xla:shape_tree",
        "//tensorflow/compiler/xla:shape_util",
        "//tensorflow/compiler/xla:status",
        "//tensorflow/compiler/xla:status_macros",
        "//tensorflow/compiler/xla:statusor",
        "//tensorflow/compiler/xla:types",
        "//tensorflow/compiler/xla:util",
        "//tensorflow/compiler/xla:xla_data_proto",
        "//tensorflow/compiler/xla/service:buffer_assignment",
        "//tensorflow/compiler/xla/service:executable",
        "//tensorflow/compiler/xla/service:hlo",
        "//tensorflow/compiler/xla/service:hlo_casting_utils",
        "//tensorflow/compiler/xla/service:hlo_dataflow_analysis",
        "//tensorflow/compiler/xla/service:hlo_execution_profile",
        "//tensorflow/compiler/xla/service:logical_buffer",
        "//tensorflow/compiler/xla/service:shaped_buffer",
        "//tensorflow/compiler/xla/service:transfer_manager",
        "//tensorflow/compiler/xla/service/llvm_ir:buffer_assignment_util",
        "//tensorflow/core:lib",
        "//tensorflow/core:lib_internal",
        "//tensorflow/core:stream_executor_no_cuda",
        "//tensorflow/core/profiler/lib:traceme",
        "//tensorflow/stream_executor",
        "//tensorflow/stream_executor:blas",
        "//tensorflow/stream_executor:device_memory",
        "//tensorflow/stream_executor:device_memory_allocator",
        "//tensorflow/stream_executor:kernel",
        "//tensorflow/stream_executor/gpu:gpu_stream",
        "@com_google_absl//absl/algorithm:container",
        "@com_google_absl//absl/base:core_headers",
        "@com_google_absl//absl/container:flat_hash_map",
        "@com_google_absl//absl/container:flat_hash_set",
        "@com_google_absl//absl/memory",
        "@com_google_absl//absl/strings",
        "@com_google_absl//absl/strings:str_format",
        "@com_google_absl//absl/types:optional",
        "@com_google_absl//absl/types:span",
    ] + if_cuda_is_configured([
        ":cusolver_context",
        "//tensorflow/stream_executor/cuda:cuda_stream",
        "//tensorflow/core/platform/default/build_config:cublas_plugin",
        "//tensorflow/core/platform/default/build_config:cudnn_plugin",
        "//tensorflow/core/platform/default/build_config:cufft_plugin",
        "//tensorflow/core/platform/default/build_config:stream_executor_cuda",  # build_cleaner: keep
        "@local_config_cuda//cuda:cuda_headers",
    ]) + if_rocm_is_configured([
        "//tensorflow/core/platform/default/build_config:stream_executor_rocm",
        "@local_config_rocm//rocm:rocm_headers",
    ]),
)

cc_library(
    name = "ir_emission_utils",
    srcs = ["ir_emission_utils.cc"],
    hdrs = ["ir_emission_utils.h"],
    deps = [
        ":backend_configs",
        ":target_util",
        "//tensorflow/compiler/xla:shape_util",
        "//tensorflow/compiler/xla:util",
        "//tensorflow/compiler/xla:window_util",
        "//tensorflow/compiler/xla:xla_data_proto",
        "//tensorflow/compiler/xla/service:hlo",
        "//tensorflow/compiler/xla/service/llvm_ir:llvm_util",
        "//tensorflow/core:lib",
        "@com_google_absl//absl/algorithm:container",
        "@llvm//:core",
    ],
)

cc_library(
    name = "gemm_rewriter",
    srcs = ["gemm_rewriter.cc"],
    hdrs = ["gemm_rewriter.h"],
    deps = [
        ":backend_configs",
        ":ir_emission_utils",
        "//tensorflow/compiler/xla:status_macros",
        "//tensorflow/compiler/xla:statusor",
        "//tensorflow/compiler/xla/service:hlo",
        "//tensorflow/compiler/xla/service:hlo_casting_utils",
        "//tensorflow/compiler/xla/service:hlo_pass",
        "//tensorflow/compiler/xla/service:pattern_matcher",
        "//tensorflow/core:lib",
        "//tensorflow/stream_executor/lib",
        "@com_google_absl//absl/types:optional",
    ],
)

cc_library(
    name = "gemm_algorithm_picker",
    srcs = ["gemm_algorithm_picker.cc"],
    hdrs = ["gemm_algorithm_picker.h"],
    deps = [
        ":backend_configs",
        ":buffer_comparator",
        ":cudnn_conv_runner",
        ":gpu_executable",
        ":ir_emission_utils",
        ":stream_executor_util",
        "//tensorflow/compiler/xla:status_macros",
        "//tensorflow/compiler/xla:util",
        "//tensorflow/compiler/xla/service:hlo",
        "//tensorflow/compiler/xla/service:hlo_pass",
        "//tensorflow/core:autotuning_proto_cc",
        "//tensorflow/core:lib",
        "//tensorflow/core:logger",
        "//tensorflow/core:stream_executor_no_cuda",
        "//tensorflow/core/util/proto:proto_utils",
        "//tensorflow/stream_executor:blas",
        "//tensorflow/stream_executor:device_memory",
        "//tensorflow/stream_executor:device_memory_allocator",
        "//tensorflow/stream_executor/cuda:redzone_allocator",
        "@com_google_absl//absl/types:optional",
    ],
)

cc_library(
    name = "cudnn_conv_algorithm_picker",
    srcs = ["cudnn_conv_algorithm_picker.cc"],
    hdrs = ["cudnn_conv_algorithm_picker.h"],
    deps = [
        ":backend_configs",
        ":buffer_comparator",
        ":cudnn_conv_runner",
        ":gpu_autotuning_proto",
        ":gpu_executable",
        ":hlo_algorithm_blacklist",
        ":ir_emission_utils",
        ":stream_executor_util",
        "//tensorflow/compiler/xla:literal_util",
        "//tensorflow/compiler/xla:status_macros",
        "//tensorflow/compiler/xla:util",
        "//tensorflow/compiler/xla/service:compiler",
        "//tensorflow/compiler/xla/service:hlo",
        "//tensorflow/compiler/xla/service:hlo_casting_utils",
        "//tensorflow/compiler/xla/service:hlo_pass",
        "//tensorflow/core:autotuning_proto_cc",
        "//tensorflow/core:lib",
        "//tensorflow/core:logger",
        "//tensorflow/core:stream_executor_no_cuda",
        "//tensorflow/core/util/proto:proto_utils",
        "//tensorflow/stream_executor:device_memory_allocator",
        "//tensorflow/stream_executor/cuda:redzone_allocator",
        "@com_google_absl//absl/algorithm:container",
        "@com_google_absl//absl/strings",
        "@com_google_absl//absl/strings:str_format",
        "@com_google_absl//absl/time",
        "@com_google_absl//absl/types:optional",
    ],
)

cc_library(
    name = "cudnn_conv_runner",
    srcs = ["cudnn_conv_runner.cc"],
    hdrs = ["cudnn_conv_runner.h"],
    deps = [
        ":backend_configs",
        ":ir_emission_utils",
        ":stream_executor_util",
        "//tensorflow/compiler/xla:shape_util",
        "//tensorflow/compiler/xla:status",
        "//tensorflow/compiler/xla:status_macros",
        "//tensorflow/compiler/xla:statusor",
        "//tensorflow/compiler/xla:types",
        "//tensorflow/compiler/xla:util",
        "//tensorflow/compiler/xla:xla_data_proto",
        "//tensorflow/compiler/xla/service:hlo",
        "//tensorflow/core:stream_executor_no_cuda",
        "@com_google_absl//absl/strings",
        "@com_google_absl//absl/types:optional",
    ],
)

cc_library(
    name = "cudnn_conv_rewriter",
    srcs = ["cudnn_conv_rewriter.cc"],
    hdrs = ["cudnn_conv_rewriter.h"],
    deps = [
        ":backend_configs",
        ":ir_emission_utils",
        "//tensorflow/compiler/xla:literal",
        "//tensorflow/compiler/xla:util",
        "//tensorflow/compiler/xla:window_util",
        "//tensorflow/compiler/xla:xla_data_proto",
        "//tensorflow/compiler/xla/service:hlo",
        "//tensorflow/compiler/xla/service:hlo_pass",
        "//tensorflow/core:lib",
    ],
)

tf_cc_test(
    name = "cudnn_conv_rewriter_test",
    srcs = ["cudnn_conv_rewriter_test.cc"],
    deps = [
        ":cudnn_conv_rewriter",
        ":ir_emission_utils",
        "//tensorflow/compiler/xla:test",
        "//tensorflow/compiler/xla:test_helpers",
        "//tensorflow/compiler/xla/service:hlo",
        "//tensorflow/compiler/xla/service:hlo_matchers",
        "//tensorflow/compiler/xla/service:shape_inference",
        "//tensorflow/compiler/xla/tests:hlo_test_base",
        "//tensorflow/compiler/xla/tests:xla_internal_test_main",  # fixdeps: keep
        "//tensorflow/core:test",
    ],
)

cc_library(
    name = "cusolver_context",
    srcs = ["cusolver_context.cc"],
    hdrs = ["cusolver_context.h"],
    deps = [
        # LINT.IfChange
        "@local_config_cuda//cuda:cublas_headers",
        # LINT.ThenChange(//tensorflow/copy.bara.sky:cublas_headers)
        "@local_config_cuda//cuda:cuda_headers",
        "//tensorflow/compiler/xla:statusor",
        "//tensorflow/compiler/xla:types",
        "//tensorflow/compiler/xla:util",
        "//tensorflow/core:lib",
        "//tensorflow/core:stream_executor_no_cuda",
        "//tensorflow/stream_executor:blas",
        "//tensorflow/stream_executor/cuda:cusolver_lib",
    ],
)

cc_library(
    name = "cusolver_rewriter",
    srcs = ["cusolver_rewriter.cc"],
    hdrs = ["cusolver_rewriter.h"],
    deps = [
        ":cusolver_context",
        ":ir_emission_utils",
        "//tensorflow/compiler/xla:literal",
        "//tensorflow/compiler/xla:literal_util",
        "//tensorflow/compiler/xla:util",
        "//tensorflow/compiler/xla:xla_data_proto",
        "//tensorflow/compiler/xla/service:hlo",
        "//tensorflow/compiler/xla/service:hlo_pass",
        "//tensorflow/core:lib",
        "//tensorflow/core:stream_executor_no_cuda",
        "//tensorflow/stream_executor:blas",
        "//tensorflow/stream_executor:device_memory_allocator",
        "@com_google_absl//absl/types:optional",
    ],
)

cc_library(
    name = "instruction_fusion",
    srcs = ["instruction_fusion.cc"],
    hdrs = ["instruction_fusion.h"],
    deps = [
        ":gpu_fusible",
        ":ir_emission_utils",
        "//tensorflow/compiler/xla:shape_util",
        "//tensorflow/compiler/xla:xla_data_proto",
        "//tensorflow/compiler/xla/service:hlo",
        "//tensorflow/compiler/xla/service:hlo_query",
        "//tensorflow/compiler/xla/service:instruction_fusion",
        "//tensorflow/compiler/xla/service:pattern_matcher",
        "//tensorflow/compiler/xla/service/llvm_ir:fused_ir_emitter",
        "@com_google_absl//absl/container:flat_hash_set",
    ],
)

tf_cc_test(
    name = "instruction_fusion_test",
    srcs = ["instruction_fusion_test.cc"],
    deps = [
        ":gpu_fusible",
        ":instruction_fusion",
        "//tensorflow/compiler/xla:status_macros",
        "//tensorflow/compiler/xla:util",
        "//tensorflow/compiler/xla/service:hlo",
        "//tensorflow/compiler/xla/service:hlo_matchers",
        "//tensorflow/compiler/xla/service:hlo_parser",
        "//tensorflow/compiler/xla/tests:hlo_test_base",
        "//tensorflow/compiler/xla/tests:test_utils",
        "//tensorflow/compiler/xla/tests:xla_internal_test_main",
    ],
)

cc_library(
    name = "multi_output_fusion",
    srcs = ["multi_output_fusion.cc"],
    hdrs = ["multi_output_fusion.h"],
    deps = [
        ":gpu_fusible",
        ":instruction_fusion",
        ":ir_emission_utils",
        "//tensorflow/compiler/xla:shape_util",
        "//tensorflow/compiler/xla/service:hlo",
        "//tensorflow/compiler/xla/service:hlo_reachability",
        "//tensorflow/compiler/xla/service:multi_output_fusion",
        "//tensorflow/core:lib",
        "@com_google_absl//absl/algorithm:container",
        "@com_google_absl//absl/container:flat_hash_set",
    ],
)

tf_cc_test(
    name = "multi_output_fusion_test",
    srcs = ["multi_output_fusion_test.cc"],
    deps = [
        ":gpu_fusible",
        ":instruction_fusion",
        ":multi_output_fusion",
        "//tensorflow/compiler/xla:status_macros",
        "//tensorflow/compiler/xla:util",
        "//tensorflow/compiler/xla/service:hlo",
        "//tensorflow/compiler/xla/service:hlo_matchers",
        "//tensorflow/compiler/xla/service:hlo_parser",
        "//tensorflow/compiler/xla/tests:hlo_test_base",
        "//tensorflow/compiler/xla/tests:xla_internal_test_main",
        "//tensorflow/core:lib",
        "@com_google_absl//absl/strings",
    ],
)

cc_library(
    name = "gpu_copy_insertion",
    srcs = ["gpu_copy_insertion.cc"],
    hdrs = ["gpu_copy_insertion.h"],
    deps = [
        ":ir_emission_utils",
        "//tensorflow/compiler/xla/service:call_graph",
        "//tensorflow/compiler/xla/service:copy_insertion",
        "//tensorflow/compiler/xla/service:hlo",
        "//tensorflow/compiler/xla/service:hlo_dataflow_analysis",
        "//tensorflow/compiler/xla/service:hlo_pass",
        "//tensorflow/core:lib",
        "@com_google_absl//absl/container:flat_hash_set",
    ],
)

cc_library(
    name = "gpu_sanitize_constant_names",
    srcs = ["gpu_sanitize_constant_names.cc"],
    hdrs = ["gpu_sanitize_constant_names.h"],
    deps = [
        "//tensorflow/compiler/xla/service:hlo",
        "//tensorflow/compiler/xla/service:hlo_pass",
        "//tensorflow/compiler/xla/service/llvm_ir:buffer_assignment_util",
        "//tensorflow/core:lib",
    ],
)

tf_cc_test(
    name = "gpu_sanitize_constant_names_test",
    srcs = ["gpu_sanitize_constant_names_test.cc"],
    tags = tf_cuda_tests_tags(),
    deps = [
        ":gpu_sanitize_constant_names",
        ":ir_emission_utils",
        "//tensorflow/compiler/xla:shape_layout",
        "//tensorflow/compiler/xla:shape_util",
        "//tensorflow/compiler/xla:status_macros",
        "//tensorflow/compiler/xla:test_helpers",
        "//tensorflow/compiler/xla:util",
        "//tensorflow/compiler/xla:xla_data_proto",
        "//tensorflow/compiler/xla/service:computation_layout",
        "//tensorflow/compiler/xla/service:hlo",
        "//tensorflow/compiler/xla/service:hlo_matchers",
        "//tensorflow/compiler/xla/service:hlo_module_config",
        "//tensorflow/compiler/xla/service:hlo_parser",
        "//tensorflow/compiler/xla/tests:hlo_test_base",
        "//tensorflow/compiler/xla/tests:test_utils",
        "//tensorflow/compiler/xla/tests:xla_internal_test_main",
        "//tensorflow/core:test",
        "@com_google_absl//absl/strings",
    ],
)

cc_library(
    name = "fusion_merger",
    srcs = ["fusion_merger.cc"],
    hdrs = ["fusion_merger.h"],
    deps = [
        ":gpu_fusible",
        ":instruction_fusion",
        "//tensorflow/compiler/xla:shape_util",
        "//tensorflow/compiler/xla:util",
        "//tensorflow/compiler/xla/service:hlo",
        "//tensorflow/compiler/xla/service:hlo_cost_analysis",
        "//tensorflow/compiler/xla/service:hlo_pass",
        "//tensorflow/compiler/xla/service/llvm_ir:fused_ir_emitter",
        "//tensorflow/core:lib",
        "@com_google_absl//absl/algorithm:container",
        "@com_google_absl//absl/strings",
    ],
)

tf_cc_test(
    name = "fusion_merger_test",
    srcs = ["fusion_merger_test.cc"],
    deps = [
        ":fusion_merger",
        ":gpu_fusible",
        ":instruction_fusion",
        "//tensorflow/compiler/xla:test_helpers",
        "//tensorflow/compiler/xla/service:hlo_matchers",
        "//tensorflow/compiler/xla/service:hlo_parser",
        "//tensorflow/compiler/xla/tests:hlo_test_base",
        "//tensorflow/compiler/xla/tests:xla_internal_test_main",
        "@com_google_absl//absl/types:span",
    ],
)

cc_library(
    name = "cudnn_conv_padding_legalization",
    srcs = ["cudnn_conv_padding_legalization.cc"],
    hdrs = ["cudnn_conv_padding_legalization.h"],
    deps = [
        ":ir_emission_utils",
        "//tensorflow/compiler/xla:literal",
        "//tensorflow/compiler/xla:literal_util",
        "//tensorflow/compiler/xla:util",
        "//tensorflow/compiler/xla:window_util",
        "//tensorflow/compiler/xla:xla_data_proto",
        "//tensorflow/compiler/xla/service:hlo_casting_utils",
        "//tensorflow/compiler/xla/service:hlo_creation_utils",
        "//tensorflow/compiler/xla/service:hlo_pass",
        "//tensorflow/compiler/xla/service:shape_inference",
        "@com_google_absl//absl/memory",
    ],
)

cc_library(
    name = "cudnn_conv_pad_for_tensor_cores",
    srcs = ["cudnn_conv_pad_for_tensor_cores.cc"],
    hdrs = ["cudnn_conv_pad_for_tensor_cores.h"],
    deps = [
        ":ir_emission_utils",
        "//tensorflow/compiler/xla:literal_util",
        "//tensorflow/compiler/xla:util",
        "//tensorflow/compiler/xla:window_util",
        "//tensorflow/compiler/xla/service:hlo_casting_utils",
        "//tensorflow/compiler/xla/service:hlo_pass",
    ],
)

tf_cc_test(
    name = "cudnn_conv_pad_for_tensor_cores_test",
    srcs = ["cudnn_conv_pad_for_tensor_cores_test.cc"],
    deps = [
        ":cudnn_conv_pad_for_tensor_cores",
        ":ir_emission_utils",
        "//tensorflow/compiler/xla:status_macros",
        "//tensorflow/compiler/xla:util",
        "//tensorflow/compiler/xla/service:hlo_matchers",
        "//tensorflow/compiler/xla/service:hlo_parser",
        "//tensorflow/compiler/xla/tests:hlo_test_base",
        "//tensorflow/compiler/xla/tests:xla_internal_test_main",  # build_cleaner: keep
    ],
)

cc_library(
    name = "target_constants",
    hdrs = ["target_constants.h"],
)

cc_library(
    name = "gpu_transfer_manager",
    srcs = ["gpu_transfer_manager.cc"],
    hdrs = ["gpu_transfer_manager.h"],
    deps = [
        ":infeed_manager",
        ":outfeed_manager",
        ":target_constants",
        "//tensorflow/compiler/xla:literal",
        "//tensorflow/compiler/xla:literal_util",
        "//tensorflow/compiler/xla:shape_tree",
        "//tensorflow/compiler/xla:shape_util",
        "//tensorflow/compiler/xla:status_macros",
        "//tensorflow/compiler/xla:statusor",
        "//tensorflow/compiler/xla:types",
        "//tensorflow/compiler/xla:util",
        "//tensorflow/compiler/xla:xla_data_proto",
        "//tensorflow/compiler/xla/service:generic_transfer_manager",
        "//tensorflow/compiler/xla/service:transfer_manager",
        "//tensorflow/core:lib",
        "//tensorflow/core:stream_executor_no_cuda",
        "@com_google_absl//absl/memory",
        "@llvm//:core",
    ],
    alwayslink = True,  # Contains per-platform transfer manager registration
)

cc_library(
    name = "gpu_compiler",
    srcs = [
        "gpu_compiler.cc",
    ],
    hdrs = [
        "gpu_compiler.h",
    ],
    deps = [
        ":cudnn_batchnorm_rewriter",
        ":cudnn_conv_algorithm_picker",
        ":cudnn_conv_padding_legalization",
        ":cudnn_conv_rewriter",
        ":fusion_merger",
        ":gpu_constants",
        ":gpu_copy_insertion",
        ":gpu_executable",
        ":gpu_hlo_schedule",
        ":gpu_hlo_support_checker",
        ":gpu_layout_assignment",
        ":gpu_sanitize_constant_names",
        ":gpu_scatter_expander",
        ":instruction_fusion",
        ":ir_emission_utils",
        ":ir_emitter",
        ":multi_output_fusion",
        ":partition_assignment",
        ":stream_assignment",
        ":stream_executor_util",
        ":target_constants",
        ":variadic_op_splitter",
        "//tensorflow/compiler/xla:protobuf_util",
        "//tensorflow/compiler/xla:status_macros",
        "//tensorflow/compiler/xla:statusor",
        "//tensorflow/compiler/xla:types",
        "//tensorflow/compiler/xla:util",
        "//tensorflow/compiler/xla/service:algebraic_simplifier",
        "//tensorflow/compiler/xla/service:batchnorm_expander",
        "//tensorflow/compiler/xla/service:buffer_assignment",
        "//tensorflow/compiler/xla/service:call_inliner",
        "//tensorflow/compiler/xla/service:conditional_simplifier",
        "//tensorflow/compiler/xla/service:convolution_group_converter",
        "//tensorflow/compiler/xla/service:dot_decomposer",
        "//tensorflow/compiler/xla/service:dump",
        "//tensorflow/compiler/xla/service:dynamic_index_splitter",
        "//tensorflow/compiler/xla/service:executable",
        "//tensorflow/compiler/xla/service:flatten_call_graph",
        "//tensorflow/compiler/xla/service:hlo",
        "//tensorflow/compiler/xla/service:hlo_constant_folding",
        "//tensorflow/compiler/xla/service:hlo_cse",
        "//tensorflow/compiler/xla/service:hlo_dataflow_analysis",
        "//tensorflow/compiler/xla/service:hlo_dce",
        "//tensorflow/compiler/xla/service:hlo_element_type_converter",
        "//tensorflow/compiler/xla/service:hlo_get_dimension_size_rewriter",
        "//tensorflow/compiler/xla/service:hlo_pass",
        "//tensorflow/compiler/xla/service:hlo_pass_pipeline",
        "//tensorflow/compiler/xla/service:hlo_proto",
        "//tensorflow/compiler/xla/service:hlo_proto_util",
        "//tensorflow/compiler/xla/service:hlo_subcomputation_unification",
        "//tensorflow/compiler/xla/service:hlo_verifier",
        "//tensorflow/compiler/xla/service:llvm_compiler",
        "//tensorflow/compiler/xla/service:mem_wasted_on_passthrough_params",
        "//tensorflow/compiler/xla/service:reduce_precision_insertion",
        "//tensorflow/compiler/xla/service:reshape_mover",
        "//tensorflow/compiler/xla/service:rng_expander",
        "//tensorflow/compiler/xla/service:slice_sinker",
        "//tensorflow/compiler/xla/service:slow_operation_alarm",
        "//tensorflow/compiler/xla/service:sort_simplifier",
        "//tensorflow/compiler/xla/service:stable_sort_expander",
        "//tensorflow/compiler/xla/service:transpose_folding",
        "//tensorflow/compiler/xla/service:tuple_simplifier",
        "//tensorflow/compiler/xla/service:while_loop_constant_sinking",
        "//tensorflow/compiler/xla/service:while_loop_simplifier",
        "//tensorflow/compiler/xla/service:while_loop_trip_count_annotator",
        "//tensorflow/compiler/xla/service:zero_sized_hlo_elimination",
        "//tensorflow/compiler/xla/service/gpu/llvm_gpu_backend",
        "//tensorflow/compiler/xla/service/llvm_ir:llvm_util",
        "//tensorflow/core:lib",
        "//tensorflow/core:lib_internal",
        "//tensorflow/core:regexp_internal",
        "//tensorflow/core:stream_executor_no_cuda",
        "//tensorflow/core/profiler/lib:traceme",
        "//tensorflow/stream_executor:stream_executor_headers",
        "@com_google_absl//absl/container:node_hash_map",
        "@com_google_absl//absl/memory",
        "@com_google_absl//absl/strings",
        "@com_google_absl//absl/types:optional",
        "@com_google_absl//absl/types:span",
        "@llvm//:core",
    ],
)

cc_library(
    name = "nvptx_compiler",
    srcs = [
        "nvptx_compiler_registration.cc",
    ],
    deps = [
        ":nvptx_compiler_impl",
    ],
    alwayslink = True,  # Contains compiler registration
)

cc_library(
    name = "nvptx_compiler_impl",
    srcs = [
        "nvptx_compiler.cc",
    ],
    hdrs = [
        "nvptx_compiler.h",
    ],
    deps = [
        ":cudnn_conv_algorithm_picker",
        ":cudnn_conv_pad_for_tensor_cores",
        ":cudnn_conv_padding_legalization",
        ":cudnn_conv_rewriter",
        ":cudnn_fused_conv_rewriter",
        ":cusolver_rewriter",
        ":gemm_algorithm_picker",
        ":gemm_rewriter",
        ":gpu_compiler",
        ":gpu_layout_assignment",
        ":stream_executor_util",
        ":target_constants",
        "//tensorflow/compiler/xla:status_macros",
        "//tensorflow/compiler/xla:statusor",
        "//tensorflow/compiler/xla:types",
        "//tensorflow/compiler/xla:util",
        "//tensorflow/compiler/xla/service:algebraic_simplifier",
        "//tensorflow/compiler/xla/service:dump",
        "//tensorflow/compiler/xla/service:hlo",
        "//tensorflow/compiler/xla/service:hlo_constant_folding",
        "//tensorflow/compiler/xla/service:hlo_cse",
        "//tensorflow/compiler/xla/service:hlo_pass",
        "//tensorflow/compiler/xla/service:hlo_pass_pipeline",
        "//tensorflow/compiler/xla/service:hlo_proto",
        "//tensorflow/compiler/xla/service:hlo_verifier",
        "//tensorflow/compiler/xla/service:llvm_compiler",
        "//tensorflow/compiler/xla/service:tuple_simplifier",
        "//tensorflow/compiler/xla/service/gpu/llvm_gpu_backend",
        "//tensorflow/compiler/xla/service/llvm_ir:llvm_util",
        "//tensorflow/core:cuda_libdevice_path",
        "//tensorflow/core:lib",
        "//tensorflow/core:lib_internal",
        "//tensorflow/core/profiler/lib:traceme",
        "//tensorflow/stream_executor:stream_executor_headers",
        "//tensorflow/stream_executor/cuda:cuda_diagnostics",
        "//tensorflow/stream_executor/cuda:ptxas_utils",
        "@com_google_absl//absl/container:node_hash_map",
        "@com_google_absl//absl/types:optional",
    ],
)

cc_library(
    name = "amdgpu_compiler",
    srcs = [
        "amdgpu_compiler_registration.cc",
    ],
    deps = [
        ":amdgpu_compiler_impl",
    ],
    alwayslink = True,  # Contains compiler registration
)

cc_library(
    name = "amdgpu_compiler_impl",
    srcs = [
        "amdgpu_compiler.cc",
    ],
    hdrs = [
        "amdgpu_compiler.h",
    ],
    deps = [
        ":cudnn_conv_padding_legalization",
        ":cudnn_conv_rewriter",
        ":gpu_compiler",
        ":gpu_layout_assignment",
        ":target_constants",
        "//tensorflow/compiler/xla:statusor",
        "//tensorflow/compiler/xla/service:algebraic_simplifier",
        "//tensorflow/compiler/xla/service:hlo",
        "//tensorflow/compiler/xla/service:hlo_constant_folding",
        "//tensorflow/compiler/xla/service:hlo_cse",
        "//tensorflow/compiler/xla/service:hlo_pass",
        "//tensorflow/compiler/xla/service:hlo_pass_pipeline",
        "//tensorflow/compiler/xla/service:hlo_verifier",
        "//tensorflow/compiler/xla/service:llvm_compiler",
        "//tensorflow/compiler/xla/service:tuple_simplifier",
        "//tensorflow/compiler/xla/service/gpu/llvm_gpu_backend",
        "//tensorflow/compiler/xla/service/llvm_ir:llvm_util",
        "//tensorflow/core:lib",
        "//tensorflow/core:lib_internal",
        "//tensorflow/core/platform:rocm_rocdl_path",
    ],
)

cc_library(
    name = "cudnn_batchnorm_rewriter",
    srcs = ["cudnn_batchnorm_rewriter.cc"],
    hdrs = ["cudnn_batchnorm_rewriter.h"],
    deps = [
        ":ir_emission_utils",
        "//tensorflow/compiler/xla:literal",
        "//tensorflow/compiler/xla:literal_util",
        "//tensorflow/compiler/xla/service:hlo",
        "//tensorflow/compiler/xla/service:hlo_pass",
    ],
)

cc_library(
    name = "xfeed_queue",
    hdrs = ["xfeed_queue.h"],
    deps = ["//tensorflow/core:lib"],
)

cc_library(
    name = "infeed_manager",
    srcs = ["infeed_manager.cc"],
    hdrs = ["infeed_manager.h"],
    deps = [
        ":xfeed_queue",
        "//tensorflow/compiler/xla:shape_tree",
        "//tensorflow/compiler/xla:types",
        "//tensorflow/core:stream_executor_no_cuda",
        "@com_google_absl//absl/memory",
    ],
)

cc_library(
    name = "outfeed_manager",
    srcs = ["outfeed_manager.cc"],
    hdrs = ["outfeed_manager.h"],
    deps = [
        ":xfeed_queue",
        "//tensorflow/compiler/xla:literal",
        "//tensorflow/compiler/xla:shape_tree",
        "//tensorflow/compiler/xla:shape_util",
        "//tensorflow/compiler/xla:util",
        "//tensorflow/core:lib",
        "@com_google_absl//absl/memory",
    ],
)

cc_library(
    name = "gpu_layout_assignment",
    srcs = ["gpu_layout_assignment.cc"],
    hdrs = ["gpu_layout_assignment.h"],
    deps = [
        ":backend_configs",
        ":ir_emission_utils",
        ":stream_executor_util",
        "//tensorflow/compiler/xla:shape_util",
        "//tensorflow/compiler/xla:status_macros",
        "//tensorflow/compiler/xla:window_util",
        "//tensorflow/compiler/xla:xla_data_proto",
        "//tensorflow/compiler/xla/service:computation_layout",
        "//tensorflow/compiler/xla/service:hlo",
        "//tensorflow/compiler/xla/service:hlo_casting_utils",
        "//tensorflow/compiler/xla/service:layout_assignment",
        "//tensorflow/core:lib",
        "//tensorflow/core:stream_executor_no_cuda",
    ],
)

tf_cc_test(
    name = "gpu_layout_assignment_test",
    srcs = ["gpu_layout_assignment_test.cc"],
    deps = [
        ":gemm_rewriter",
        ":gpu_layout_assignment",
        ":ir_emission_utils",
        "//tensorflow/compiler/xla:shape_layout",
        "//tensorflow/compiler/xla:shape_util",
        "//tensorflow/compiler/xla:xla_data_proto",
        "//tensorflow/compiler/xla/service:computation_layout",
        "//tensorflow/compiler/xla/service:hlo",
        "//tensorflow/compiler/xla/service:hlo_matchers",
        "//tensorflow/compiler/xla/service:hlo_parser",
        "//tensorflow/compiler/xla/tests:hlo_test_base",
        "//tensorflow/compiler/xla/tests:xla_internal_test_main",  # build_cleaner: keep
        "//tensorflow/stream_executor/lib",
        "@com_google_absl//absl/strings",
    ],
)

cc_library(
    name = "gpu_hlo_schedule",
    srcs = ["gpu_hlo_schedule.cc"],
    hdrs = ["gpu_hlo_schedule.h"],
    deps = [
        ":stream_assignment",
        "//tensorflow/compiler/xla:statusor",
        "//tensorflow/compiler/xla:types",
        "//tensorflow/compiler/xla/service:buffer_value",
        "//tensorflow/compiler/xla/service:hlo",
        "//tensorflow/compiler/xla/service:hlo_memory_scheduler",
        "//tensorflow/compiler/xla/service:hlo_ordering",
        "//tensorflow/compiler/xla/service:hlo_reachability",
        "@com_google_absl//absl/memory",
    ],
)

tf_cc_test(
    name = "gpu_hlo_schedule_test",
    srcs = [
        "gpu_hlo_schedule_test.cc",
    ],
    deps = [
        ":gpu_hlo_schedule",
        ":stream_assignment",
        "//tensorflow/compiler/xla:test_helpers",
        "//tensorflow/compiler/xla:types",
        "//tensorflow/compiler/xla/service:hlo",
        "//tensorflow/compiler/xla/tests:hlo_test_base",
        "//tensorflow/compiler/xla/tests:test_utils",
        "//tensorflow/compiler/xla/tests:xla_internal_test_main",
        "@com_google_absl//absl/memory",
        "@com_google_absl//absl/strings:str_format",
    ],
)

tf_cc_test(
    name = "while_transformer_test",
    srcs = ["while_transformer_test.cc"],
    deps = [
        ":instruction_fusion",
        "//tensorflow/compiler/xla:shape_util",
        "//tensorflow/compiler/xla:test",
        "//tensorflow/compiler/xla:test_helpers",
        "//tensorflow/compiler/xla/service:copy_insertion",
        "//tensorflow/compiler/xla/service:hlo_verifier",
        "//tensorflow/compiler/xla/service:while_loop_analysis",
        "//tensorflow/compiler/xla/tests:hlo_test_base",
        "//tensorflow/compiler/xla/tests:xla_internal_test_main",
        "//tensorflow/core:test",
    ],
)

cc_library(
    name = "gpu_hlo_support_checker",
    srcs = ["gpu_hlo_support_checker.cc"],
    hdrs = ["gpu_hlo_support_checker.h"],
    deps = [
        "//tensorflow/compiler/xla:shape_util",
        "//tensorflow/compiler/xla:xla_data_proto",
        "//tensorflow/compiler/xla/service:hlo_pass",
        "//tensorflow/core:lib",
    ],
)

cc_library(
    name = "stream_executor_util",
    srcs = ["stream_executor_util.cc"],
    hdrs = ["stream_executor_util.h"],
    copts = tf_copts(),
    deps = [
        "//tensorflow/compiler/xla:shape_util",
        "//tensorflow/compiler/xla:statusor",
        "//tensorflow/compiler/xla:types",
        "//tensorflow/compiler/xla:util",
        "//tensorflow/compiler/xla:xla_data_proto",
        "//tensorflow/compiler/xla/service:hlo",
        "//tensorflow/compiler/xla/service:hlo_module_config",
        "//tensorflow/core:cuda_libdevice_path",
        "//tensorflow/core:lib",
        "//tensorflow/core:lib_internal",
        "//tensorflow/core:regexp_internal",
        "//tensorflow/core:stream_executor_no_cuda",
        "//tensorflow/core/profiler/lib:traceme",
        "//tensorflow/stream_executor:kernel_spec",
        "//tensorflow/stream_executor/cuda:ptxas_utils",
        "@com_google_absl//absl/memory",
        "@com_google_absl//absl/strings",
        "@com_google_absl//absl/types:span",
    ],
)

tf_cc_test(
    name = "gpu_hlo_support_checker_test",
    srcs = ["gpu_hlo_support_checker_test.cc"],
    deps = [
        ":gpu_hlo_support_checker",
        "//tensorflow/compiler/xla:shape_util",
        "//tensorflow/compiler/xla:test",
        "//tensorflow/compiler/xla/tests:hlo_test_base",
        "//tensorflow/compiler/xla/tests:xla_internal_test_main",
        "//tensorflow/core:protos_all_cc",
        "//tensorflow/core:test",
    ],
)

cc_library(
    name = "buffer_comparator",
    srcs = ["buffer_comparator.cc"],
    hdrs = ["buffer_comparator.h"],
    deps = [
        ":partition_assignment",
        ":stream_executor_util",
        "//tensorflow/compiler/xla:shape_util",
        "//tensorflow/compiler/xla:status_macros",
        "//tensorflow/compiler/xla:util",
        "//tensorflow/compiler/xla/service:hlo_module_config",
        "//tensorflow/core:stream_executor_no_cuda",
        "//tensorflow/stream_executor:stream_executor_headers",
        "@com_google_absl//absl/strings",
    ],
)

tf_cc_test(
    name = "buffer_comparator_test",
    srcs = ["buffer_comparator_test.cc"],
    tags = tf_cuda_tests_tags(),
    deps = [
        ":buffer_comparator",
        "//tensorflow/compiler/xla:shape_util",
        "//tensorflow/compiler/xla:types",
        "//tensorflow/core:test",
        "//tensorflow/core:test_main",
        "//tensorflow/core/platform/default/build_config:stream_executor_cuda",  # build_cleaner: keep
        "//tensorflow/stream_executor:device_memory",
    ],
)

cc_library(
    name = "gpu_fusible",
    srcs = ["gpu_fusible.cc"],
    hdrs = ["gpu_fusible.h"],
    deps = [
        ":ir_emission_utils",
        "//tensorflow/compiler/xla:shape_util",
        "//tensorflow/compiler/xla/service:hlo",
    ],
)

tf_cc_test(
    name = "gpu_fusible_test",
    srcs = ["gpu_fusible_test.cc"],
    deps = [
        ":gpu_fusible",
        "//tensorflow/compiler/xla/service:hlo",
        "//tensorflow/compiler/xla/service:hlo_parser",
        "//tensorflow/compiler/xla/tests:hlo_test_base",
        "//tensorflow/compiler/xla/tests:xla_internal_test_main",
        "@com_google_absl//absl/strings",
    ],
)

cc_library(
    name = "cudnn_fused_conv_rewriter",
    srcs = ["cudnn_fused_conv_rewriter.cc"],
    hdrs = ["cudnn_fused_conv_rewriter.h"],
    deps = [
        ":backend_configs",
        ":ir_emission_utils",
        "//tensorflow/compiler/xla:literal_util",
        "//tensorflow/compiler/xla/service:hlo",
        "//tensorflow/compiler/xla/service:hlo_casting_utils",
        "//tensorflow/compiler/xla/service:hlo_pass",
        "//tensorflow/compiler/xla/service:pattern_matcher",
        "//tensorflow/core:stream_executor_no_cuda",
    ],
)

tf_cc_test(
    name = "cudnn_fused_conv_rewriter_test",
    srcs = ["cudnn_fused_conv_rewriter_test.cc"],
    tags = tf_cuda_tests_tags(),
    deps = [
        ":ir_emission_utils",
        "//tensorflow/compiler/xla/service:hlo_parser",
        "//tensorflow/compiler/xla/service/gpu/tests:gpu_codegen_test",
        "//tensorflow/compiler/xla/tests:hlo_test_base",
        "//tensorflow/core:test",
        "//tensorflow/core:test_main",
        "@com_google_absl//absl/strings",
    ],
)

cc_library(
    name = "variadic_op_splitter",
    srcs = ["variadic_op_splitter.cc"],
    hdrs = ["variadic_op_splitter.h"],
    deps = [
        "//tensorflow/compiler/xla:statusor",
        "//tensorflow/compiler/xla:util",
        "//tensorflow/compiler/xla:xla_data_proto",
        "//tensorflow/compiler/xla/service:hlo",
        "//tensorflow/compiler/xla/service:hlo_pass",
        "//tensorflow/core:lib",
        "@com_google_absl//absl/strings",
        "@com_google_absl//absl/types:span",
    ],
)

cc_library(
    name = "gpu_scatter_expander",
    srcs = ["gpu_scatter_expander.cc"],
    hdrs = ["gpu_scatter_expander.h"],
    deps = [
        "//tensorflow/compiler/xla:statusor",
        "//tensorflow/compiler/xla/service:hlo",
        "//tensorflow/compiler/xla/service:scatter_expander",
        "@com_google_absl//absl/algorithm:container",
    ],
)

tf_cc_test(
    name = "variadic_op_splitter_test",
    srcs = ["variadic_op_splitter_test.cc"],
    deps = [
        ":ir_emission_utils",
        ":variadic_op_splitter",
        "//tensorflow/compiler/xla:literal_util",
        "//tensorflow/compiler/xla:shape_util",
        "//tensorflow/compiler/xla:status_macros",
        "//tensorflow/compiler/xla:util",
        "//tensorflow/compiler/xla:xla_data_proto",
        "//tensorflow/compiler/xla/service:hlo",
        "//tensorflow/compiler/xla/service:hlo_matchers",
        "//tensorflow/compiler/xla/service:hlo_parser",
        "//tensorflow/compiler/xla/service:pattern_matcher",
        "//tensorflow/compiler/xla/tests:hlo_test_base",
    ],
)

xla_proto_library(
    name = "gpu_autotuning_proto",
    srcs = ["gpu_autotuning.proto"],
    deps = [
        "//tensorflow/compiler/xla:xla_data_proto",
        "//tensorflow/compiler/xla/service:hlo_proto",
        "//tensorflow/core:autotuning_proto_cc",
    ],
)

cc_library(
    name = "hlo_algorithm_blacklist",
    srcs = ["hlo_algorithm_blacklist.cc"],
    hdrs = ["hlo_algorithm_blacklist.h"],
    deps = [
        ":gpu_autotuning_proto",
        "//tensorflow/compiler/xla:debug_options_flags",
        "//tensorflow/core:autotuning_proto_cc",
        "//tensorflow/core:stream_executor_no_cuda",
        "@com_google_absl//absl/container:flat_hash_map",
        "@com_google_absl//absl/strings",
    ],
)

tf_cc_test(
    name = "hlo_algorithm_blacklist_test",
    srcs = ["hlo_algorithm_blacklist_test.cc"],
    data = ["data/hlo_algorithm_blacklist.pbtxt"],
    deps = [
        ":hlo_algorithm_blacklist",
        "//tensorflow/core:lib",
        "//tensorflow/core:test",
        "//tensorflow/core:test_main",
        "//tensorflow/stream_executor:dnn",
    ],
)<|MERGE_RESOLUTION|>--- conflicted
+++ resolved
@@ -6,9 +6,6 @@
     "//tensorflow/core/platform:default/build_config_root.bzl",
     "tf_cuda_tests_tags",
 )
-<<<<<<< HEAD
-load("//tensorflow:tensorflow.bzl", "tf_cc_test", "tf_cuda_library", "if_nccl")
-=======
 load(
     "//tensorflow:tensorflow.bzl",
     "tf_cc_test",
@@ -25,7 +22,6 @@
     "@local_config_rocm//rocm:build_defs.bzl",
     "if_rocm_is_configured",
 )
->>>>>>> 6ff86849
 
 package(
     default_visibility = [":friends"],
