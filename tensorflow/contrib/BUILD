# Description:
#   contains parts of TensorFlow that are experimental or unstable and which are not supported.

licenses(["notice"])  # Apache 2.0

package(default_visibility = ["//tensorflow:__subpackages__"])

load("//third_party/mpi:mpi.bzl", "if_mpi")
load("@local_config_cuda//cuda:build_defs.bzl", "if_cuda")
<<<<<<< HEAD
load("@local_config_tensorrt//:build_defs.bzl", "if_trt")
=======
load("@local_config_tensorrt//:build_defs.bzl", "if_tensorrt")
>>>>>>> f66e9f92

py_library(
    name = "contrib_py",
    srcs = glob(
        ["**/*.py"],
        exclude = [
            "**/*_test.py",
        ],
    ),
    srcs_version = "PY2AND3",
    visibility = ["//visibility:public"],
    deps = [
        "//tensorflow/contrib/all_reduce",
        "//tensorflow/contrib/batching:batch_py",
        "//tensorflow/contrib/bayesflow:bayesflow_py",
        "//tensorflow/contrib/boosted_trees:init_py",
        "//tensorflow/contrib/cloud:cloud_py",
        "//tensorflow/contrib/cluster_resolver:cluster_resolver_pip",
        "//tensorflow/contrib/cluster_resolver:cluster_resolver_py",
        "//tensorflow/contrib/coder:coder_ops_py",
        "//tensorflow/contrib/compiler:compiler_py",
        "//tensorflow/contrib/copy_graph:copy_graph_py",
        "//tensorflow/contrib/crf:crf_py",
        "//tensorflow/contrib/cudnn_rnn:cudnn_rnn_py",
        "//tensorflow/contrib/data",
        "//tensorflow/contrib/deprecated:deprecated_py",
        "//tensorflow/contrib/distributions:distributions_py",
        "//tensorflow/contrib/eager/python:tfe",
        "//tensorflow/contrib/estimator:estimator_py",
        "//tensorflow/contrib/factorization:factorization_py",
        "//tensorflow/contrib/feature_column:feature_column_py",
        "//tensorflow/contrib/ffmpeg:ffmpeg_ops_py",
        "//tensorflow/contrib/framework:framework_py",
        "//tensorflow/contrib/fused_conv:fused_conv_py",
        "//tensorflow/contrib/gan",
        "//tensorflow/contrib/graph_editor:graph_editor_py",
        "//tensorflow/contrib/grid_rnn:grid_rnn_py",
        "//tensorflow/contrib/hooks",
        "//tensorflow/contrib/image:distort_image_py",
        "//tensorflow/contrib/image:image_py",
        "//tensorflow/contrib/image:single_image_random_dot_stereograms_py",
        "//tensorflow/contrib/input_pipeline:input_pipeline_py",
        "//tensorflow/contrib/integrate:integrate_py",
        "//tensorflow/contrib/kafka",
        "//tensorflow/contrib/keras",
        "//tensorflow/contrib/kernel_methods",
        "//tensorflow/contrib/kfac",
        "//tensorflow/contrib/labeled_tensor",
        "//tensorflow/contrib/layers:layers_py",
        "//tensorflow/contrib/learn",
        "//tensorflow/contrib/legacy_seq2seq:seq2seq_py",
        "//tensorflow/contrib/libsvm",
        "//tensorflow/contrib/linalg:linalg_py",
        "//tensorflow/contrib/linear_optimizer:sdca_estimator_py",
        "//tensorflow/contrib/linear_optimizer:sdca_ops_py",
        "//tensorflow/contrib/lite/python:lite",
        "//tensorflow/contrib/lookup:lookup_py",
        "//tensorflow/contrib/losses:losses_py",
        "//tensorflow/contrib/losses:metric_learning_py",
        "//tensorflow/contrib/memory_stats:memory_stats_py",
        "//tensorflow/contrib/meta_graph_transform",
        "//tensorflow/contrib/metrics:metrics_py",
        "//tensorflow/contrib/model_pruning",
        "//tensorflow/contrib/nccl:nccl_py",
        "//tensorflow/contrib/nearest_neighbor:nearest_neighbor_py",
        "//tensorflow/contrib/nn:nn_py",
        "//tensorflow/contrib/opt:opt_py",
        "//tensorflow/contrib/periodic_resample:init_py",
        "//tensorflow/contrib/predictor",
        "//tensorflow/contrib/quantization:quantization_py",
        "//tensorflow/contrib/quantize:quantize_graph",
        "//tensorflow/contrib/py2tf",
        "//tensorflow/contrib/receptive_field:receptive_field_py",
        "//tensorflow/contrib/reduce_slice_ops:reduce_slice_ops_py",
        "//tensorflow/contrib/remote_fused_graph/pylib:remote_fused_graph_ops_py",
        "//tensorflow/contrib/resampler:resampler_py",
        "//tensorflow/contrib/rnn:rnn_py",
        "//tensorflow/contrib/saved_model:saved_model_py",
        "//tensorflow/contrib/seq2seq:seq2seq_py",
        "//tensorflow/contrib/signal:signal_py",
        "//tensorflow/contrib/slim",
        "//tensorflow/contrib/slim:nets",
        "//tensorflow/contrib/solvers:solvers_py",
        "//tensorflow/contrib/sparsemax:sparsemax_py",
        "//tensorflow/contrib/specs",
        "//tensorflow/contrib/staging",
        "//tensorflow/contrib/stat_summarizer:stat_summarizer_py",
        "//tensorflow/contrib/stateless",
        "//tensorflow/contrib/summary:summary",
        "//tensorflow/contrib/tensor_forest:init_py",
        "//tensorflow/contrib/tensorboard",
        "//tensorflow/contrib/testing:testing_py",
        "//tensorflow/contrib/text:text_py",
        "//tensorflow/contrib/tfprof",
        "//tensorflow/contrib/timeseries",
        "//tensorflow/contrib/tpu",
        "//tensorflow/contrib/tpu:tpu_py",
        "//tensorflow/contrib/training:training_py",
        "//tensorflow/contrib/util:util_py",
        "//tensorflow/python:util",
<<<<<<< HEAD
    ] + if_mpi(["//tensorflow/contrib/mpi_collectives:mpi_ops_py"])
    + if_trt(["//tensorflow/contrib/tensorrt:init_py"]),

=======
    ] + if_mpi(["//tensorflow/contrib/mpi_collectives:mpi_collectives_py"]) + if_tensorrt([
        "//tensorflow/contrib/tensorrt:init_py",
    ]),
>>>>>>> f66e9f92
)

cc_library(
    name = "contrib_kernels",
    visibility = ["//visibility:public"],
    deps = [
        "//tensorflow/contrib/boosted_trees:boosted_trees_kernels",
        "//tensorflow/contrib/coder:all_kernels",
        "//tensorflow/contrib/cudnn_rnn:cudnn_rnn_kernels",
        "//tensorflow/contrib/data/kernels:dataset_kernels",
        "//tensorflow/contrib/factorization/kernels:all_kernels",
        "//tensorflow/contrib/input_pipeline:input_pipeline_ops_kernels",
        "//tensorflow/contrib/layers:sparse_feature_cross_op_kernel",
        "//tensorflow/contrib/nearest_neighbor:nearest_neighbor_ops_kernels",
        "//tensorflow/contrib/rnn:all_kernels",
        "//tensorflow/contrib/seq2seq:beam_search_ops_kernels",
        "//tensorflow/contrib/tensor_forest:model_ops_kernels",
        "//tensorflow/contrib/tensor_forest:stats_ops_kernels",
        "//tensorflow/contrib/tensor_forest:tensor_forest_kernels",
        "//tensorflow/contrib/text:all_kernels",
    ] + if_mpi(["//tensorflow/contrib/mpi_collectives:mpi_collectives_py"]) + if_cuda([
        "//tensorflow/contrib/nccl:nccl_kernels",
    ]),
)

cc_library(
    name = "contrib_ops_op_lib",
    visibility = ["//visibility:public"],
    deps = [
        "//tensorflow/contrib/boosted_trees:boosted_trees_ops_op_lib",
        "//tensorflow/contrib/coder:all_ops",
        "//tensorflow/contrib/cudnn_rnn:cudnn_rnn_ops_op_lib",
        "//tensorflow/contrib/data:dataset_ops_op_lib",
        "//tensorflow/contrib/factorization:all_ops",
        "//tensorflow/contrib/framework:all_ops",
        "//tensorflow/contrib/input_pipeline:input_pipeline_ops_op_lib",
        "//tensorflow/contrib/kafka:kafka_ops_op_lib",
        "//tensorflow/contrib/layers:sparse_feature_cross_op_op_lib",
        "//tensorflow/contrib/nccl:nccl_ops_op_lib",
        "//tensorflow/contrib/nearest_neighbor:nearest_neighbor_ops_op_lib",
        "//tensorflow/contrib/rnn:all_ops",
        "//tensorflow/contrib/seq2seq:beam_search_ops_op_lib",
        "//tensorflow/contrib/tensor_forest:model_ops_op_lib",
        "//tensorflow/contrib/tensor_forest:stats_ops_op_lib",
        "//tensorflow/contrib/tensor_forest:tensor_forest_ops_op_lib",
        "//tensorflow/contrib/text:all_ops",
        "//tensorflow/contrib/tpu:all_ops",
    ],
)

filegroup(
    name = "all_files",
    srcs = glob(
        ["**/*"],
        exclude = [
            "**/METADATA",
            "**/OWNERS",
        ],
    ),
    visibility = ["//tensorflow:__subpackages__"],
)<|MERGE_RESOLUTION|>--- conflicted
+++ resolved
@@ -7,11 +7,7 @@
 
 load("//third_party/mpi:mpi.bzl", "if_mpi")
 load("@local_config_cuda//cuda:build_defs.bzl", "if_cuda")
-<<<<<<< HEAD
-load("@local_config_tensorrt//:build_defs.bzl", "if_trt")
-=======
 load("@local_config_tensorrt//:build_defs.bzl", "if_tensorrt")
->>>>>>> f66e9f92
 
 py_library(
     name = "contrib_py",
@@ -112,15 +108,9 @@
         "//tensorflow/contrib/training:training_py",
         "//tensorflow/contrib/util:util_py",
         "//tensorflow/python:util",
-<<<<<<< HEAD
-    ] + if_mpi(["//tensorflow/contrib/mpi_collectives:mpi_ops_py"])
-    + if_trt(["//tensorflow/contrib/tensorrt:init_py"]),
-
-=======
     ] + if_mpi(["//tensorflow/contrib/mpi_collectives:mpi_collectives_py"]) + if_tensorrt([
         "//tensorflow/contrib/tensorrt:init_py",
     ]),
->>>>>>> f66e9f92
 )
 
 cc_library(
