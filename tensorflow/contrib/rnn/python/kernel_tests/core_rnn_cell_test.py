--- conflicted
+++ resolved
@@ -157,9 +157,8 @@
             m.name: np.array([[0.1, 0.1]])
         })
         # Smoke test
-<<<<<<< HEAD
         self.assertAllClose(res[0], [[0.509682,  0.509682]])
-    
+
   def testSRUCellWithDiffSize(self):
     with self.test_session() as sess:
       with variable_scope.variable_scope(
@@ -173,9 +172,6 @@
                   m.name: np.array([[0.1, 0.1]])})
         # Smoke test
         self.assertAllClose(res[0], [[0.55255556, 0.55255556]])
-=======
-        self.assertAllClose(res[0], [[0.509682, 0.509682]])
->>>>>>> 548df153
 
   def testBasicLSTMCell(self):
     for dtype in [dtypes.float16, dtypes.float32]:
