--- conflicted
+++ resolved
@@ -5778,30 +5778,6 @@
           "tf.enable_eager_execution must be called at program startup.")
   context.default_execution_mode = context.EAGER_MODE
   # pylint: disable=protected-access
-<<<<<<< HEAD
-  if context._context is None:
-    context._context = context.Context(
-        config=config,
-        device_policy=device_policy,
-        execution_mode=execution_mode,
-        server_def=server_def)
-  elif ((config is not None and config is not context._context._config) or
-        (device_policy is not None and
-         device_policy is not context._context._device_policy) or
-        (execution_mode is not None and
-         execution_mode is not context._context._execution_mode)):
-    raise ValueError(
-        "Trying to change the options of an active eager"
-        " execution. Context config: %s, specified config:"
-        " %s. Context device policy: %s, specified device"
-        " policy: %s. Context execution mode: %s, "
-        " specified execution mode %s." %
-        (context._context._config, config, context._context._device_policy,
-         device_policy, context._context._execution_mode, execution_mode))
-  else:
-    # We already created everything, so update the thread local data.
-    context._context._thread_local_data.is_eager = True
-=======
   with context._context_lock:
     if context._context is None:
       context._set_context_locked(context.Context(
@@ -5825,7 +5801,6 @@
     else:
       # We already created everything, so update the thread local data.
       context._context._thread_local_data.is_eager = True
->>>>>>> 6ff86849
 
   # Monkey patch to get rid of an unnecessary conditional since the context is
   # now initialized.
