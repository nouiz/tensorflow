# Copyright 2019 The TensorFlow Authors. All Rights Reserved.
#
# Licensed under the Apache License, Version 2.0 (the "License");
# you may not use this file except in compliance with the License.
# You may obtain a copy of the License at
#
#     http://www.apache.org/licenses/LICENSE-2.0
#
# Unless required by applicable law or agreed to in writing, software
# distributed under the License is distributed on an "AS IS" BASIS,
# WITHOUT WARRANTIES OR CONDITIONS OF ANY KIND, either express or implied.
# See the License for the specific language governing permissions and
# limitations under the License.
# ==============================================================================
"""Tests for Grappler AutoMixedPrecision."""

from __future__ import absolute_import
from __future__ import division
from __future__ import print_function

import os
import numpy as np

from tensorflow.core.framework import types_pb2
from tensorflow.core.protobuf import config_pb2
from tensorflow.core.protobuf import rewriter_config_pb2
from tensorflow.python import tf2
from tensorflow.python.client import session
from tensorflow.python.compat import compat
from tensorflow.python.data.ops import dataset_ops
from tensorflow.python.framework import constant_op
from tensorflow.python.framework import dtypes
from tensorflow.python.framework import function
from tensorflow.python.framework import ops
from tensorflow.python.framework import random_seed
from tensorflow.python.framework import test_util
from tensorflow.python.layers import layers
<<<<<<< HEAD
from tensorflow.python.data.ops import dataset_ops
=======
>>>>>>> 6ff86849
from tensorflow.python.ops import array_ops
from tensorflow.python.ops import control_flow_ops
from tensorflow.python.ops import gradients
from tensorflow.python.ops import init_ops
from tensorflow.python.ops.losses import losses
from tensorflow.python.ops import math_ops
from tensorflow.python.ops import nn
from tensorflow.python.ops import nn_impl
from tensorflow.python.ops import random_ops
from tensorflow.python.ops import tensor_array_ops
from tensorflow.python.ops import variables
from tensorflow.python.ops.losses import losses
from tensorflow.python.platform import test
from tensorflow.python.training import adam
from tensorflow.python.training import gradient_descent
from tensorflow.python.training.experimental.mixed_precision import auto_mixed_precision_scope
<<<<<<< HEAD
=======

>>>>>>> 6ff86849

def _input(shape):
  """Generates an input of a given shape."""
  return variables.Variable(random_ops.truncated_normal(shape, seed=0))


def _weight(shape):
  """Generates a weight of a given shape."""
  # Note that the lambda is needed to allow construction inside loops.
  return variables.Variable(
      lambda: init_ops.glorot_uniform_initializer(seed=0)(shape))


def _bias(shape):
  """Generates a bias of a given shape."""
  return constant_op.constant(0.1, shape=shape)


def _conv2d(x, w):
  """Returns a 2d convolution layer with full stride."""
  return nn.conv2d(x, w, strides=[1, 1, 1, 1], padding='SAME')

def _conv3d(x, w):
  """Returns a 3d convolution layer with full stride."""
  return nn.conv3d(x, w, strides=[1, 1, 1, 1, 1], padding='SAME')

def _max_pool_2x2(x):
  """Downsamples a feature map by 2X."""
  return nn.max_pool(
      x, ksize=[1, 2, 2, 1], strides=[1, 2, 2, 1], padding='SAME')


def _fused_batchnorm(x, scale, offset):
  """Batchnorm."""
  return nn_impl.fused_batch_norm(
      x, scale=scale, offset=offset, is_training=True)


def _conv_bn(x):
  """Conv followed by batchnorm."""
  i = array_ops.reshape(x, [-1, 8, 8, 1])
  f = _weight([3, 3, 1, 6])
  x = _conv2d(i, f)
  s = _weight([6])
  o = _weight([6])
  y, _, _ = _fused_batchnorm(x, s, o)
  y = array_ops.identity(y)
  return y


def _conv3d_bn(x):
  """Conv3D followed by batchnorm."""
  in_ch = x.get_shape().as_list()[-1]
  f = _weight([3, 3, 3, in_ch, 6])
  x = _conv3d(x, f)
  s = _weight([6])
  o = _weight([6])
  x = array_ops.reshape(x, [-1, 8, 8, 6])
  y, _, _ = _fused_batchnorm(x, s, o)
  y = array_ops.reshape(y, [-1, 8, 8, 8, 6])
  y = array_ops.identity(y)
  return y


def _matmul_act(x):
  """Matmul followed by activation."""
  i = array_ops.reshape(x, [8, 8])
  f = _weight([8, 8])
  x = math_ops.matmul(i, f)
  y = nn.relu(x)
  return y


def _conv_pool(x):
  """(Conv -> bias -> relu -> max_pool) x2."""
  x_image = array_ops.reshape(x, [-1, 8, 8, 1])
  w_conv1 = _weight([3, 3, 1, 6])
  b_conv1 = _bias([6])
  h_conv1 = nn.relu(nn.bias_add(_conv2d(x_image, w_conv1), b_conv1))
  h_pool1 = _max_pool_2x2(h_conv1)
  w_conv2 = _weight([3, 3, 6, 4])
  b_conv2 = _bias([4])
  h_conv2 = nn.relu(nn.bias_add(_conv2d(h_pool1, w_conv2), b_conv2))
  h_pool2 = _max_pool_2x2(h_conv2)
  return h_pool2


def _simple_loop(x, functor):
  """Simple loop whose body is provided by the functor."""
  init = (constant_op.constant(0), x)
  c = lambda i, j: i < 4
  b = lambda i, j: (i + 1, functor(j))
  ij = control_flow_ops.while_loop(c, b, init)
  return ij


def _loop_vars_intertwined(x0, y0, functor_x, functor_y):
  """Loop whose loop variables are intertwined."""
  c = lambda i, j, x, y: j < 4
  b = lambda i, j, x, y: (j + 1, i + 1, functor_y(y), functor_x(x))
  init = (constant_op.constant(0), constant_op.constant(0), x0, y0)
  ijzw = control_flow_ops.while_loop(c, b, init)
  return ijzw


def _lstm_cell(prev_c, prev_h, x):
  """Create an LSTM cell."""
  # i: input gate
  # f: forget gate
  # o: output gate
  # c: cell state
  # x: input
  # h: embedding
  bias = _bias([4])
  w = _weight([8, 16])
  ifoc = math_ops.matmul(array_ops.concat([x, prev_h], axis=1), w)
  i, f, o, c = array_ops.split(ifoc, 4, axis=1)
  i = math_ops.sigmoid(nn.bias_add(i, bias))
  f = math_ops.sigmoid(nn.bias_add(f, bias))
  o = math_ops.sigmoid(nn.bias_add(o, bias))
  c = math_ops.tanh(nn.bias_add(c, bias))
  next_c = f * prev_c + i * c
  next_h = o * math_ops.tanh(next_c)
  return next_c, next_h


def _recurrent_lstm(c, h):
  """Dynamic single-layer LSTM with TensorArray."""

  def cond(i, c, h, ta_x):
    del c, h, ta_x
    return i < 4

  def body(i, c, h, ta_x):
    x = ta_x.read(i)
    next_c, next_h = _lstm_cell(c, h, x)
    return (i + 1, next_c, next_h, ta_x)

  ta_x = tensor_array_ops.TensorArray(dtype=dtypes.float32, size=4)
  for i in range(0, 4):
    ta_x = ta_x.write(
        i, constant_op.constant(0.1, shape=[8, 4], dtype=dtypes.float32))
  init = (constant_op.constant(0), c, h, ta_x)
  r = control_flow_ops.while_loop(cond, body, init)
  return r


def _make_node_with_color(color, input_tensor, name=None):
  """Returns a node representative of the specified list type."""
  color = color.lower()
  if color == 'w':  # White node
    weights = _weight(input_tensor.get_shape().as_list())
    return math_ops.matmul(input_tensor, weights, name=name)
  if color == 'g':  # Gray node
    return math_ops.add(input_tensor, 0.1, name=name)
  if color == 'c':  # Clear node
    return nn.relu(input_tensor, name=name)
  if color == 'b':  # Black node
    return math_ops.sqrt(math_ops.pow(input_tensor, 2.), name=name)
  raise ValueError('Invalid node color: ' + str(color))


def _build_simple_loop_graph(inp_colors, body_colors, out_colors):
  """Builds a test graph with a simple loop."""
  a = _input([8, 8])
  for i, color in enumerate(inp_colors):
    a = _make_node_with_color(color, a, 'input_%i' % i)

  def body(x):
    for i, color in enumerate(body_colors):
      x = _make_node_with_color(color, x, 'body_%i' % i)
    return x

  _, a = _simple_loop(a, body)
  for i, color in enumerate(out_colors):
    a = _make_node_with_color(color, a, 'output_%i' % i)
  a = array_ops.identity(a)
  return a


def _get_config(auto_mixed_precision=True):
  """Returns a ConfigProto with auto mixed precision enabled if appropriate."""
  if auto_mixed_precision:
    rewrite_config = rewriter_config_pb2.RewriterConfig(
        auto_mixed_precision=rewriter_config_pb2.RewriterConfig.ON,
        # do not remove duplicated nodes
        arithmetic_optimization=rewriter_config_pb2.RewriterConfig.OFF)
  else:
    rewrite_config = rewriter_config_pb2.RewriterConfig(
        auto_mixed_precision=rewriter_config_pb2.RewriterConfig.OFF,
        # do not remove duplicated nodes
        arithmetic_optimization=rewriter_config_pb2.RewriterConfig.OFF)
  rewrite_config.min_graph_nodes = -1
  graph_options = config_pb2.GraphOptions(
      rewrite_options=rewrite_config, build_cost_model=1)
  config = config_pb2.ConfigProto(graph_options=graph_options)
  config.graph_options.optimizer_options.opt_level = -1
  return config


def _is_cast_to_fp16(node_name, node_op):
  return node_name.endswith('-CastToFp16-AutoMixedPrecision') and node_op == "Cast"


def _is_cast_to_fp32(node_name, node_op):
  return node_name.endswith('-CastToFp32-AutoMixedPrecision') and node_op == "Cast"


def _count_casts(partition_graph):
  num_to_fp16 = 0
  num_to_fp32 = 0
  for node in partition_graph.node:
    if _is_cast_to_fp16(node.name, node.op):
      num_to_fp16 += 1
    elif _is_cast_to_fp32(node.name, node.op):
      num_to_fp32 += 1
  return num_to_fp16, num_to_fp32


def _build_node_map(nodes):
  node_map = {}
  for node in nodes:
    node_map[node.name] = node
  return node_map


def _example_noninlined_funcdef_shape(op):
  return [op.inputs[0].shape]


<<<<<<< HEAD
@function.Defun(shape_func=_example_noninlined_funcdef_shape,
                func_name="example_noninlined_funcdef_grad", noinline=True)
=======
@function.Defun(
    shape_func=_example_noninlined_funcdef_shape,
    func_name='example_noninlined_funcdef_grad',
    noinline=True)
>>>>>>> 6ff86849
def _example_noninlined_funcdef_grad(features, grad):
  """Gradient of Swish function defined below."""
  sigmoid_features = math_ops.sigmoid(features)
  activation_grad = (
      sigmoid_features * (1.0 + features * (1.0 - sigmoid_features)))
  return grad * activation_grad


@function.Defun(
    grad_func=_example_noninlined_funcdef_grad,
    shape_func=_example_noninlined_funcdef_shape,
<<<<<<< HEAD
    func_name="example_noninlined_funcdef",
=======
    func_name='example_noninlined_funcdef',
>>>>>>> 6ff86849
    noinline=True)
def _example_noninlined_funcdef(features):
  """Computes the Swish activation function: `x * sigmoid(x)`."""
  return features * math_ops.sigmoid(features)


class AutoMixedPrecisionTest(test.TestCase):
  """Tests the Grappler auto mixed precision optimizer."""
  IGNORE_PERF_VAR = 'TF_AUTO_MIXED_PRECISION_GRAPH_REWRITE_IGNORE_PERFORMANCE'

  # TODO(benbarsdell): Add tests for eager mode with a tf.function.

  def setUp(self):
    super(AutoMixedPrecisionTest, self).setUp()
    # Enable the tests to be run on pre-Volta GPUs by telling the grappler pass
    # to ignore performance and always transform the graph.
    self._original_ignore_perf_value = os.getenv(self.IGNORE_PERF_VAR)
    os.environ[self.IGNORE_PERF_VAR] = '1'

  def tearDown(self):
    if self._original_ignore_perf_value is not None:
      os.environ[self.IGNORE_PERF_VAR] = self._original_ignore_perf_value
    else:
      del os.environ[self.IGNORE_PERF_VAR]
    super(AutoMixedPrecisionTest, self).tearDown()

  def _assert_output_fp16(self, node_map, node_name, output_port=0):
    self.assertEqual(node_map[node_name].output_info[output_port].dtype,
                     types_pb2.DT_HALF)

  def _assert_output_fp32(self, node_map, node_name, output_port=0):
    self.assertEqual(node_map[node_name].output_info[output_port].dtype,
                     types_pb2.DT_FLOAT)

  def _run(self, fetches):
    """Runs the graph and returns the evaluation of the fetches."""
    with session.Session(config=_get_config(False)) as sess:
      sess.run(variables.global_variables_initializer())
      output_val_ref = self.evaluate(fetches)

    with session.Session(config=_get_config()) as sess:
      sess.run(variables.global_variables_initializer())
      metadata = config_pb2.RunMetadata()
      run_opts = config_pb2.RunOptions(output_partition_graphs=True)
      output_val = sess.run(fetches, run_metadata=metadata, options=run_opts)

    return output_val_ref, output_val, metadata.cost_graph, metadata.partition_graphs

  def _run_simple_loop_test(self, inp, body, out):
    """Runs a test of a simple loop.

    The loop has different node colors in different sections of the graph. The
    arguments must be strings where each character represents the color of a
    node in that section of the graph: w = white, g = gray, c = clear,
    b = black. CAPITALIZED characters indicate that the node is expected to be
    changed to DT_HALF during graph optimization.

    inp -> loop [ body ] -> out.

    Args:
      inp: A string of letters indicating the colors and expected dtypes of the
        input nodes.
      body: A string of letters indicating the colors and expected dtypes of the
        body nodes.
      out: A string of letters indicating the colors and expected dtypes of the
        output nodes.
    """
    if test.is_gpu_available(cuda_only=True):
      random_seed.set_random_seed(0)
      expected_types = []
      for section in [inp, body, out]:
        section_expected_types = []
        for color in section:
          if color.isupper():
            expected_type = types_pb2.DT_HALF
          else:
            expected_type = types_pb2.DT_FLOAT
          section_expected_types.append(expected_type)
        expected_types.append(section_expected_types)

      a = _build_simple_loop_graph(inp, body, out)
      output_val_ref, output_val, cost_graph, partition_graphs = self._run(a)
      node_map = _build_node_map(cost_graph.node)

      section_names = ['input', 'while/body', 'output']
      all_types_correct = True
      for section_name, expected_types in zip(section_names, expected_types):
        for i, expected_type in enumerate(expected_types):
          node_name = section_name + '_%i' % i
          output_port = 0
          optimized_type = node_map[node_name].output_info[output_port].dtype
          if optimized_type != expected_type:
            print('Expected node %s to have type %s but got type %s' %
                  (node_name, expected_type, optimized_type))
            all_types_correct = False
      self.assertTrue(all_types_correct)
      self.assertAllClose(output_val_ref, output_val, atol=2e-3, rtol=1e-3)

  @test_util.run_deprecated_v1
  @test_util.disable_xla('This test does not pass with XLA')
  def test_conv_bn(self):
    """Test graph with convolution followed by batch norm."""
    with compat.forward_compatibility_horizon(2019, 11, 11):
      if test.is_gpu_available(cuda_only=True):
        random_seed.set_random_seed(0)
        x = _input([2, 8, 8, 1])
        x = _conv_bn(x)
        output = _conv_bn(x)

        output_val_ref, output_val, cost_graph, partition_graphs = self._run(output)
        node_map = _build_node_map(cost_graph.node)
        num_to_fp16, num_to_fp32 = _count_casts(partition_graphs[0])

        self._assert_output_fp16(node_map, 'Conv2D')
        self._assert_output_fp16(node_map, 'FusedBatchNormV3')
        self._assert_output_fp16(node_map, 'Conv2D_1')
        self.assertEqual(num_to_fp16,
                         3)  # Before Conv2D:0, Conv2D:1, Conv2D_1:1
        self.assertEqual(num_to_fp32, 1)  # After FusedBatchNormV3:0
        self.assertAllClose(output_val_ref, output_val, atol=1e-3, rtol=1e-3)

  @test_util.run_deprecated_v1
<<<<<<< HEAD
=======
  @test_util.disable_xla('This test does not pass with XLA')
>>>>>>> 6ff86849
  def test_conv3d_bn(self):
    """Test graph with convolution followed by batch norm."""
    with compat.forward_compatibility_horizon(2019, 11, 11):
      if test.is_gpu_available(cuda_only=True):
        random_seed.set_random_seed(0)
        x = _input([2, 8, 8, 8, 1])
        x = _conv3d_bn(x)
        output = _conv3d_bn(x)

<<<<<<< HEAD
        output_val_ref, output_val, cost_graph = self._run(output)
        node_map = _build_node_map(cost_graph.node)
        num_to_fp16, num_to_fp32 = _count_casts(cost_graph.node)
=======
        output_val_ref, output_val, cost_graph, partition_graphs = self._run(output)
        node_map = _build_node_map(cost_graph.node)
        num_to_fp16, num_to_fp32 = _count_casts(partition_graphs[0])
>>>>>>> 6ff86849

        self._assert_output_fp16(node_map, 'Conv3D')
        self._assert_output_fp16(node_map, 'FusedBatchNormV3')
        self._assert_output_fp16(node_map, 'Conv3D_1')
        self.assertEqual(num_to_fp16,
                         3)  # Before Conv3D:0, Conv3D:1, Conv3D_1:1
        self.assertEqual(num_to_fp32, 1)  # After FusedBatchNormV3:0
        self.assertAllClose(output_val_ref, output_val, atol=2e-3, rtol=1e-3)

  @test_util.run_deprecated_v1
<<<<<<< HEAD
=======
  @test_util.disable_xla('This test does not pass with XLA')
>>>>>>> 6ff86849
  def test_conv3d(self):
    """Test grad ops with convolution3d graph."""
    if test.is_gpu_available(cuda_only=True):
      random_seed.set_random_seed(0)
      x = _input([2, 8, 8, 8, 1])
      f = _weight([3, 3, 3, 1, 6])
      y = _conv3d(x, f)
      y = array_ops.identity(y)
      optimizer = gradient_descent.GradientDescentOptimizer(
          learning_rate=0.01)
      g = optimizer.compute_gradients(y, [x, f])
      output = (y, g)

<<<<<<< HEAD
      output_val_ref, output_val, cost_graph = self._run(output)
=======
      output_val_ref, output_val, cost_graph, partition_graphs = self._run(output)
>>>>>>> 6ff86849
      node_map = _build_node_map(cost_graph.node)
      self._assert_output_fp16(node_map, 'Conv3D')
      self._assert_output_fp16(node_map,
                               'gradients/Conv3D_grad/Conv3DBackpropInputV2')
      self._assert_output_fp16(node_map,
                               'gradients/Conv3D_grad/Conv3DBackpropFilterV2')

      self.assertAllClose(output_val_ref, output_val, atol=1e-3, rtol=1e-3)

  @test_util.run_deprecated_v1
<<<<<<< HEAD
=======
  @test_util.disable_xla('This test does not pass with XLA')
>>>>>>> 6ff86849
  def test_conv_bn_dropout(self):
    """Test dropout precision of convolution batch norm graph."""
    with compat.forward_compatibility_horizon(2019, 11, 11):
      if test.is_gpu_available(cuda_only=True):
        random_seed.set_random_seed(0)
        x = _input([2, 8, 8, 1])
        y = _conv_bn(x)
        y = nn.dropout(y, rate=0.5)
        y = _conv_bn(y)
        y = array_ops.identity(y)
        optimizer = gradient_descent.GradientDescentOptimizer(
            learning_rate=0.01)
        g = optimizer.compute_gradients(y, [x])
        output = (y, g)

        output_val_ref, output_val, cost_graph, partition_graphs = self._run(output)
        node_map = _build_node_map(cost_graph.node)
        self._assert_output_fp16(node_map, 'Conv2D')
        self._assert_output_fp16(node_map, 'FusedBatchNormV3')
        self._assert_output_fp16(node_map, 'dropout/mul')
        self._assert_output_fp16(node_map, 'Conv2D_1')

        output_val_ref, output_val, cost_graph, partition_graphs = self._run(output)
        self.assertAllClose(output_val_ref, output_val, atol=1e-3, rtol=1e-3)

  @test_util.run_deprecated_v1
  @test_util.disable_xla('This test does not pass with XLA')
  def test_conv_pool(self):
    """Test graph with convolution followed by pooling."""
    if test.is_gpu_available(cuda_only=True):
      random_seed.set_random_seed(0)
      x = _input([2, 8, 8, 1])
      output = _conv_pool(x)

      output_val_ref, output_val, cost_graph, partition_graphs = self._run(output)
      node_map = _build_node_map(cost_graph.node)
      num_to_fp16, num_to_fp32 = _count_casts(partition_graphs[0])

      self._assert_output_fp16(node_map, 'Conv2D')
      self._assert_output_fp16(node_map, 'Relu')
      self._assert_output_fp16(node_map, 'MaxPool')
      self._assert_output_fp16(node_map, 'Conv2D_1')
      self.assertEqual(num_to_fp16, 3)
      self.assertEqual(num_to_fp32, 1)
      self.assertAllClose(output_val_ref, output_val, atol=1e-3, rtol=1e-3)

  @test_util.run_v1_only('b/138749235')
  @test_util.disable_xla('This test does not pass with XLA')
  def test_simple_loop(self):
    """Test graph with while loop."""
    if test.is_gpu_available(cuda_only=True):
      random_seed.set_random_seed(0)
      x = _input([8, 8])
      y = _simple_loop(x, _matmul_act)[1]
      optimizer = gradient_descent.GradientDescentOptimizer(learning_rate=0.01)
      g = optimizer.compute_gradients(y, [x])
      output = (y, g)

      output_val_ref, output_val, cost_graph, partition_graphs = self._run(output)
      node_map = _build_node_map(cost_graph.node)

      self._assert_output_fp16(node_map, 'while/MatMul')
      self._assert_output_fp16(node_map, 'while/Relu')
      self.assertAllClose(output_val_ref, output_val, atol=1e-3, rtol=1e-3)

  @test_util.run_v1_only('b/138749235')
  @test_util.disable_xla('This test does not pass with XLA')
  def test_loop_with_vars_intertwined(self):
    """Test graph with intertwined while loops."""
    if test.is_gpu_available(cuda_only=True):
      random_seed.set_random_seed(0)
      x = _input([8, 8])
      _, _, k, l = _loop_vars_intertwined(
          array_ops.ones(array_ops.shape(x)), x, _matmul_act, _matmul_act)
      optimizer = gradient_descent.GradientDescentOptimizer(learning_rate=0.01)
      g = optimizer.compute_gradients(k, [x])
      output = (k, l, g)

      output_val_ref, output_val, cost_graph, partition_graphs = self._run(output)
      node_map = _build_node_map(cost_graph.node)

      self._assert_output_fp16(node_map, 'while/MatMul')
      self._assert_output_fp16(node_map, 'while/Relu')
      self._assert_output_fp16(node_map, 'while/MatMul_1')
      self._assert_output_fp16(node_map, 'while/Relu_1')
      self.assertAllClose(output_val_ref, output_val, atol=1e-3, rtol=1e-3)

  @test_util.run_deprecated_v1
  @test_util.disable_xla('This test does not pass with XLA')
  def test_multi_paths(self):
    """Test graph with multiple paths."""
    if test.is_gpu_available(cuda_only=True):
      random_seed.set_random_seed(0)
      x = _input([2, 8, 8, 3])
      x1, x2, x3 = array_ops.split(x, num_or_size_splits=3, axis=3)
      y1 = _conv_pool(x1)
      y2 = _conv_pool(x2)
      y3 = _conv_pool(x3)
      y = array_ops.concat([y1, y2, y3], axis=3)
      y = array_ops.identity(y)
      optimizer = gradient_descent.GradientDescentOptimizer(learning_rate=0.01)
      g = optimizer.compute_gradients(y, [x])
      output = (y, g)

      output_val_ref, output_val, cost_graph, partition_graphs = self._run(output)
      node_map = _build_node_map(cost_graph.node)

      self._assert_output_fp16(node_map, 'split')
      for suffix in [''] + ['_%i' % i for i in range(1, 6)]:
        self._assert_output_fp16(node_map, 'Conv2D' + suffix)
        self._assert_output_fp16(node_map, 'Relu' + suffix)
        self._assert_output_fp16(node_map, 'MaxPool' + suffix)
      self._assert_output_fp16(node_map, 'concat')
      self.assertAllClose(output_val_ref, output_val, atol=1e-3, rtol=1e-3)

  @test_util.run_deprecated_v1
  @test_util.disable_xla('This test does not pass with XLA')
  def test_multi_paths_2(self):
    """Test graph with multiple paths."""
    if test.is_gpu_available(cuda_only=True):
      random_seed.set_random_seed(0)
      x = _input([8, 8])
      y1 = _matmul_act(x)
      y2 = _matmul_act(x)
      y = y1 + y2 + x
      optimizer = gradient_descent.GradientDescentOptimizer(learning_rate=0.01)
      g = optimizer.compute_gradients(y, [x])
      output = (g, y)

      output_val_ref, output_val, cost_graph, partition_graphs = self._run(output)
      node_map = _build_node_map(cost_graph.node)

      self._assert_output_fp16(node_map, 'MatMul')
      self._assert_output_fp16(node_map, 'Relu')
      self._assert_output_fp16(node_map, 'MatMul_1')
      self._assert_output_fp16(node_map, 'Relu_1')
      self.assertAllClose(output_val_ref, output_val, atol=1e-3, rtol=1e-3)

  @test_util.run_v1_only('b/138749235')
  @test_util.disable_xla('This test does not pass with XLA')
  def test_recurrent_lstm(self):
    """Test graph with recurrent lstm."""
    if test.is_gpu_available(cuda_only=True):
      random_seed.set_random_seed(0)
      init_c = _input([8, 4])
      init_h = _input([8, 4])
      _, _, h, _ = _recurrent_lstm(init_c, init_h)
      optimizer = gradient_descent.GradientDescentOptimizer(learning_rate=0.01)
      g = optimizer.compute_gradients(h, [init_c, init_h])
      output = (h, g)

      output_val_ref, output_val, cost_graph, partition_graphs = self._run(output)
      node_map = _build_node_map(cost_graph.node)

      self._assert_output_fp16(node_map, 'while/concat')
      self._assert_output_fp16(node_map, 'while/MatMul')
      self._assert_output_fp16(node_map, 'while/split')
      self._assert_output_fp16(node_map, 'while/Sigmoid')
      self._assert_output_fp16(node_map, 'while/Sigmoid_1')
      self._assert_output_fp16(node_map, 'while/Sigmoid_2')
      self._assert_output_fp16(node_map, 'while/Tanh')
      self._assert_output_fp16(node_map, 'while/Tanh_1')
      self.assertAllClose(output_val_ref, output_val, atol=1e-3, rtol=1e-3)

  @test_util.run_v1_only('v1 loop test')
  @test_util.disable_xla('This test does not pass with XLA')
  def test_propagation_through_simple_loop_1(self):
    self._run_simple_loop_test('W', 'C', 'C')

  @test_util.run_v1_only('v1 loop test')
  @test_util.disable_xla('This test does not pass with XLA')
  def test_propagation_through_simple_loop_2(self):
    self._run_simple_loop_test('C', 'C', 'W')

  @test_util.run_v1_only('v1 loop test')
  @test_util.disable_xla('This test does not pass with XLA')
  def test_propagation_through_simple_loop_3(self):
    self._run_simple_loop_test('W', 'G', 'W')

  @test_util.run_v1_only('v1 loop test')
  @test_util.disable_xla('This test does not pass with XLA')
  def test_propagation_through_simple_loop_4(self):
    self._run_simple_loop_test('W', 'gbg', 'W')

  @test_util.run_v1_only('b/138749235')
  @test_util.disable_xla('This test does not pass with XLA')
  def test_propagation_through_simple_loop_5(self):
    self._run_simple_loop_test('b', 'gWC', 'c')

  @test_util.run_v1_only('b/138749235')
  @test_util.disable_xla('This test does not pass with XLA')
  def test_propagation_through_simple_loop_6(self):
    self._run_simple_loop_test('b', 'CWCG', 'C')

  @test_util.run_v1_only('b/138749235')
  @test_util.disable_xla('This test does not pass with XLA')
  def test_propagation_through_simple_loop_7(self):
    self._run_simple_loop_test('C', 'GWCG', 'C')

  @test_util.run_v1_only('b/138749235')
  @test_util.disable_xla('This test does not pass with XLA')
  def test_propagation_through_simple_loop_8(self):
    self._run_simple_loop_test('C', 'CgbgWC', 'g')

  @test_util.run_deprecated_v1
  def test_noninlined_funcdef(self):
    """Test graph with non-inlined function subgraph.

    This requires the grappler pass to handle an OpDef that only appears in the
    graph's function registry instead of the global op registry.
    """
    if test.is_gpu_available(cuda_only=True):
      random_seed.set_random_seed(0)
      x = _input([8, 8])
      y = _matmul_act(x)
      y = _example_noninlined_funcdef(y)
      optimizer = gradient_descent.GradientDescentOptimizer(learning_rate=0.01)
      g = optimizer.compute_gradients(y, [x])
      output = (g, y)

<<<<<<< HEAD
      output_val_ref, output_val, cost_graph = self._run(output)
=======
      output_val_ref, output_val, cost_graph, partition_graphs = self._run(output)
>>>>>>> 6ff86849
      node_map = _build_node_map(cost_graph.node)

      self._assert_output_fp16(node_map, 'MatMul')
      self.assertAllClose(output_val_ref, output_val, atol=1e-3, rtol=1e-3)

  @test_util.run_deprecated_v1
<<<<<<< HEAD
  def test_scope_disable(self):
    """Test graph with convolution followed by batch norm."""
    with compat.forward_compatibility_horizon(2019, 11, 11):
      if test.is_gpu_available(cuda_only=True):
        random_seed.set_random_seed(0)
        y = _input([2, 8, 8, 1])
        with auto_mixed_precision_scope(False):
          x = _conv_bn(y)
          with auto_mixed_precision_scope(True):
            x = _conv_bn(x)
        output = gradients.gradients(x, [y])
        output_val_ref, output_val, cost_graph = self._run(output)
        node_map = _build_node_map(cost_graph.node)
        num_to_fp16, num_to_fp32 = _count_casts(cost_graph.node)

        self._assert_output_fp32(node_map, 'Conv2D')
        self._assert_output_fp32(node_map, 'FusedBatchNormV3')
        self._assert_output_fp16(node_map, 'Conv2D_1')
        self._assert_output_fp32(node_map, 'FusedBatchNormV3_1')
        self._assert_output_fp32(node_map,
                                 'gradients/Conv2D_grad/Conv2DBackpropInput')
        self._assert_output_fp16(node_map,
                                 'gradients/Conv2D_1_grad/Conv2DBackpropInput')
        self.assertEqual(num_to_fp16, 2)  # Before Conv2D_1:0, Conv2D_1:1
        self.assertEqual(num_to_fp32, 2)  # After Conv2D_1 and Conv2D_1_grad
        self.assertAllClose(output_val_ref, output_val, atol=1e-3, rtol=1e-3)

  @test_util.run_deprecated_v1
=======
>>>>>>> 6ff86849
  def test_ingraph_train_loop(self):
    """Tests a graph containing a while loop around a training update.

    This requires the grappler pass to take special care with its handling of
    Enter ops that appear in front of reads from non-resource variables. See
    the use of NodeImplicitlyReadsVariable in auto_mixed_precision.cc.
    """
<<<<<<< HEAD
=======
    if tf2.enabled():
      # This test tests non-resource variables, which are only used in TF1.
      self.skipTest('TensorFlow 1 required')
>>>>>>> 6ff86849
    if test.is_gpu_available(cuda_only=True):
      random_seed.set_random_seed(1234)
      np.random.seed(1234)
      num_iter, bs, nchan, nclass = 100, 64, 32, 100

      data = np.random.normal(size=(bs * num_iter, nchan)).astype(np.float32)
<<<<<<< HEAD
      labels = np.random.randint(nclass, size=(bs * 100,))
=======
      labels = np.random.randint(nclass, size=(bs * num_iter,))
>>>>>>> 6ff86849
      ds = dataset_ops.Dataset.from_tensor_slices((data, labels))
      ds = ds.batch(bs).prefetch(3)
      it = ds.make_one_shot_iterator()

<<<<<<< HEAD
      def body(_, i, j):
        i += 1
        x, yt = it.get_next()
        y = layers.Dense(nclass)(x)
        loss = losses.sparse_softmax_cross_entropy(yt, y)
        opt = adam.AdamOptimizer()
        train_op = opt.minimize(loss)
        with ops.control_dependencies([train_op]):
          loss = array_ops.identity(loss)
        return loss, i, j

      begin, end = constant_op.constant(0), constant_op.constant(num_iter)
      loss, _, _ = control_flow_ops.while_loop(
          lambda loss, i, j: math_ops.less(i, j),
          body,
          [0.0, begin, end])

      output_val_ref, output_val, cost_graph = self._run(loss)
=======
      def body(_, i):
        i += 1
        x, yt = it.get_next()
        dense = layers.Dense(nclass)
        y = dense(x)
        loss = losses.sparse_softmax_cross_entropy(yt, y)
        opt = adam.AdamOptimizer()
        train_op = opt.minimize(loss, var_list=dense.trainable_weights)
        with ops.control_dependencies([train_op]):
          loss = array_ops.identity(loss)
        return loss, i

      begin, end = constant_op.constant(0), constant_op.constant(num_iter)
      loss, _ = control_flow_ops.while_loop(
          lambda loss, i: math_ops.less(i, end), body, [0.0, begin])

      output_val_ref, output_val, cost_graph, partition_graphs = self._run(loss)
>>>>>>> 6ff86849
      node_map = _build_node_map(cost_graph.node)

      self._assert_output_fp16(node_map, 'while/dense/MatMul')
      self._assert_output_fp16(
          node_map, 'while/gradients/while/dense/MatMul_grad/MatMul_1')
      self.assertAllClose(output_val_ref, output_val, atol=1e-3, rtol=1e-3)
<<<<<<< HEAD
=======

  def test_scope_disable(self):
    """Test graph with convolution followed by batch norm."""
    with compat.forward_compatibility_horizon(2019, 11, 11):
      if test.is_gpu_available(cuda_only=True):
        random_seed.set_random_seed(0)
        y = _input([2, 8, 8, 1])
        with auto_mixed_precision_scope(False):
          x = _conv_bn(y)
          with auto_mixed_precision_scope(True):
            x = _conv_bn(x)
        output = gradients.gradients(x, [y])
        output_val_ref, output_val, cost_graph, partition_graphs = self._run(output)
        node_map = _build_node_map(cost_graph.node)
        num_to_fp16, num_to_fp32 = _count_casts(partition_graphs[0])

        self._assert_output_fp32(node_map, 'Conv2D')
        self._assert_output_fp32(node_map, 'FusedBatchNormV3')
        self._assert_output_fp16(node_map, 'Conv2D_1')
        self._assert_output_fp32(node_map, 'FusedBatchNormV3_1')
        self._assert_output_fp32(node_map,
                                 'gradients/Conv2D_grad/Conv2DBackpropInput')
        self._assert_output_fp16(node_map,
                                 'gradients/Conv2D_1_grad/Conv2DBackpropInput')
        self.assertEqual(num_to_fp16, 2)  # Before Conv2D_1:0, Conv2D_1:1
        self.assertEqual(num_to_fp32, 2)  # After Conv2D_1 and Conv2D_1_grad
        self.assertAllClose(output_val_ref, output_val, atol=1e-3, rtol=1e-3)
>>>>>>> 6ff86849

if __name__ == '__main__':
  test.main()<|MERGE_RESOLUTION|>--- conflicted
+++ resolved
@@ -35,15 +35,10 @@
 from tensorflow.python.framework import random_seed
 from tensorflow.python.framework import test_util
 from tensorflow.python.layers import layers
-<<<<<<< HEAD
-from tensorflow.python.data.ops import dataset_ops
-=======
->>>>>>> 6ff86849
 from tensorflow.python.ops import array_ops
 from tensorflow.python.ops import control_flow_ops
 from tensorflow.python.ops import gradients
 from tensorflow.python.ops import init_ops
-from tensorflow.python.ops.losses import losses
 from tensorflow.python.ops import math_ops
 from tensorflow.python.ops import nn
 from tensorflow.python.ops import nn_impl
@@ -55,10 +50,7 @@
 from tensorflow.python.training import adam
 from tensorflow.python.training import gradient_descent
 from tensorflow.python.training.experimental.mixed_precision import auto_mixed_precision_scope
-<<<<<<< HEAD
-=======
-
->>>>>>> 6ff86849
+
 
 def _input(shape):
   """Generates an input of a given shape."""
@@ -289,15 +281,10 @@
   return [op.inputs[0].shape]
 
 
-<<<<<<< HEAD
-@function.Defun(shape_func=_example_noninlined_funcdef_shape,
-                func_name="example_noninlined_funcdef_grad", noinline=True)
-=======
 @function.Defun(
     shape_func=_example_noninlined_funcdef_shape,
     func_name='example_noninlined_funcdef_grad',
     noinline=True)
->>>>>>> 6ff86849
 def _example_noninlined_funcdef_grad(features, grad):
   """Gradient of Swish function defined below."""
   sigmoid_features = math_ops.sigmoid(features)
@@ -309,11 +296,7 @@
 @function.Defun(
     grad_func=_example_noninlined_funcdef_grad,
     shape_func=_example_noninlined_funcdef_shape,
-<<<<<<< HEAD
-    func_name="example_noninlined_funcdef",
-=======
     func_name='example_noninlined_funcdef',
->>>>>>> 6ff86849
     noinline=True)
 def _example_noninlined_funcdef(features):
   """Computes the Swish activation function: `x * sigmoid(x)`."""
@@ -416,7 +399,7 @@
   @test_util.disable_xla('This test does not pass with XLA')
   def test_conv_bn(self):
     """Test graph with convolution followed by batch norm."""
-    with compat.forward_compatibility_horizon(2019, 11, 11):
+    with compat.forward_compatibility_horizon(2019, 6, 7):
       if test.is_gpu_available(cuda_only=True):
         random_seed.set_random_seed(0)
         x = _input([2, 8, 8, 1])
@@ -436,10 +419,7 @@
         self.assertAllClose(output_val_ref, output_val, atol=1e-3, rtol=1e-3)
 
   @test_util.run_deprecated_v1
-<<<<<<< HEAD
-=======
-  @test_util.disable_xla('This test does not pass with XLA')
->>>>>>> 6ff86849
+  @test_util.disable_xla('This test does not pass with XLA')
   def test_conv3d_bn(self):
     """Test graph with convolution followed by batch norm."""
     with compat.forward_compatibility_horizon(2019, 11, 11):
@@ -449,15 +429,9 @@
         x = _conv3d_bn(x)
         output = _conv3d_bn(x)
 
-<<<<<<< HEAD
-        output_val_ref, output_val, cost_graph = self._run(output)
-        node_map = _build_node_map(cost_graph.node)
-        num_to_fp16, num_to_fp32 = _count_casts(cost_graph.node)
-=======
         output_val_ref, output_val, cost_graph, partition_graphs = self._run(output)
         node_map = _build_node_map(cost_graph.node)
         num_to_fp16, num_to_fp32 = _count_casts(partition_graphs[0])
->>>>>>> 6ff86849
 
         self._assert_output_fp16(node_map, 'Conv3D')
         self._assert_output_fp16(node_map, 'FusedBatchNormV3')
@@ -468,10 +442,7 @@
         self.assertAllClose(output_val_ref, output_val, atol=2e-3, rtol=1e-3)
 
   @test_util.run_deprecated_v1
-<<<<<<< HEAD
-=======
-  @test_util.disable_xla('This test does not pass with XLA')
->>>>>>> 6ff86849
+  @test_util.disable_xla('This test does not pass with XLA')
   def test_conv3d(self):
     """Test grad ops with convolution3d graph."""
     if test.is_gpu_available(cuda_only=True):
@@ -485,11 +456,7 @@
       g = optimizer.compute_gradients(y, [x, f])
       output = (y, g)
 
-<<<<<<< HEAD
-      output_val_ref, output_val, cost_graph = self._run(output)
-=======
       output_val_ref, output_val, cost_graph, partition_graphs = self._run(output)
->>>>>>> 6ff86849
       node_map = _build_node_map(cost_graph.node)
       self._assert_output_fp16(node_map, 'Conv3D')
       self._assert_output_fp16(node_map,
@@ -500,13 +467,10 @@
       self.assertAllClose(output_val_ref, output_val, atol=1e-3, rtol=1e-3)
 
   @test_util.run_deprecated_v1
-<<<<<<< HEAD
-=======
-  @test_util.disable_xla('This test does not pass with XLA')
->>>>>>> 6ff86849
+  @test_util.disable_xla('This test does not pass with XLA')
   def test_conv_bn_dropout(self):
     """Test dropout precision of convolution batch norm graph."""
-    with compat.forward_compatibility_horizon(2019, 11, 11):
+    with compat.forward_compatibility_horizon(2019, 6, 7):
       if test.is_gpu_available(cuda_only=True):
         random_seed.set_random_seed(0)
         x = _input([2, 8, 8, 1])
@@ -724,48 +688,13 @@
       g = optimizer.compute_gradients(y, [x])
       output = (g, y)
 
-<<<<<<< HEAD
-      output_val_ref, output_val, cost_graph = self._run(output)
-=======
       output_val_ref, output_val, cost_graph, partition_graphs = self._run(output)
->>>>>>> 6ff86849
       node_map = _build_node_map(cost_graph.node)
 
       self._assert_output_fp16(node_map, 'MatMul')
       self.assertAllClose(output_val_ref, output_val, atol=1e-3, rtol=1e-3)
 
   @test_util.run_deprecated_v1
-<<<<<<< HEAD
-  def test_scope_disable(self):
-    """Test graph with convolution followed by batch norm."""
-    with compat.forward_compatibility_horizon(2019, 11, 11):
-      if test.is_gpu_available(cuda_only=True):
-        random_seed.set_random_seed(0)
-        y = _input([2, 8, 8, 1])
-        with auto_mixed_precision_scope(False):
-          x = _conv_bn(y)
-          with auto_mixed_precision_scope(True):
-            x = _conv_bn(x)
-        output = gradients.gradients(x, [y])
-        output_val_ref, output_val, cost_graph = self._run(output)
-        node_map = _build_node_map(cost_graph.node)
-        num_to_fp16, num_to_fp32 = _count_casts(cost_graph.node)
-
-        self._assert_output_fp32(node_map, 'Conv2D')
-        self._assert_output_fp32(node_map, 'FusedBatchNormV3')
-        self._assert_output_fp16(node_map, 'Conv2D_1')
-        self._assert_output_fp32(node_map, 'FusedBatchNormV3_1')
-        self._assert_output_fp32(node_map,
-                                 'gradients/Conv2D_grad/Conv2DBackpropInput')
-        self._assert_output_fp16(node_map,
-                                 'gradients/Conv2D_1_grad/Conv2DBackpropInput')
-        self.assertEqual(num_to_fp16, 2)  # Before Conv2D_1:0, Conv2D_1:1
-        self.assertEqual(num_to_fp32, 2)  # After Conv2D_1 and Conv2D_1_grad
-        self.assertAllClose(output_val_ref, output_val, atol=1e-3, rtol=1e-3)
-
-  @test_util.run_deprecated_v1
-=======
->>>>>>> 6ff86849
   def test_ingraph_train_loop(self):
     """Tests a graph containing a while loop around a training update.
 
@@ -773,47 +702,20 @@
     Enter ops that appear in front of reads from non-resource variables. See
     the use of NodeImplicitlyReadsVariable in auto_mixed_precision.cc.
     """
-<<<<<<< HEAD
-=======
     if tf2.enabled():
       # This test tests non-resource variables, which are only used in TF1.
       self.skipTest('TensorFlow 1 required')
->>>>>>> 6ff86849
     if test.is_gpu_available(cuda_only=True):
       random_seed.set_random_seed(1234)
       np.random.seed(1234)
       num_iter, bs, nchan, nclass = 100, 64, 32, 100
 
       data = np.random.normal(size=(bs * num_iter, nchan)).astype(np.float32)
-<<<<<<< HEAD
-      labels = np.random.randint(nclass, size=(bs * 100,))
-=======
       labels = np.random.randint(nclass, size=(bs * num_iter,))
->>>>>>> 6ff86849
       ds = dataset_ops.Dataset.from_tensor_slices((data, labels))
       ds = ds.batch(bs).prefetch(3)
       it = ds.make_one_shot_iterator()
 
-<<<<<<< HEAD
-      def body(_, i, j):
-        i += 1
-        x, yt = it.get_next()
-        y = layers.Dense(nclass)(x)
-        loss = losses.sparse_softmax_cross_entropy(yt, y)
-        opt = adam.AdamOptimizer()
-        train_op = opt.minimize(loss)
-        with ops.control_dependencies([train_op]):
-          loss = array_ops.identity(loss)
-        return loss, i, j
-
-      begin, end = constant_op.constant(0), constant_op.constant(num_iter)
-      loss, _, _ = control_flow_ops.while_loop(
-          lambda loss, i, j: math_ops.less(i, j),
-          body,
-          [0.0, begin, end])
-
-      output_val_ref, output_val, cost_graph = self._run(loss)
-=======
       def body(_, i):
         i += 1
         x, yt = it.get_next()
@@ -831,15 +733,12 @@
           lambda loss, i: math_ops.less(i, end), body, [0.0, begin])
 
       output_val_ref, output_val, cost_graph, partition_graphs = self._run(loss)
->>>>>>> 6ff86849
       node_map = _build_node_map(cost_graph.node)
 
       self._assert_output_fp16(node_map, 'while/dense/MatMul')
       self._assert_output_fp16(
           node_map, 'while/gradients/while/dense/MatMul_grad/MatMul_1')
       self.assertAllClose(output_val_ref, output_val, atol=1e-3, rtol=1e-3)
-<<<<<<< HEAD
-=======
 
   def test_scope_disable(self):
     """Test graph with convolution followed by batch norm."""
@@ -867,7 +766,6 @@
         self.assertEqual(num_to_fp16, 2)  # Before Conv2D_1:0, Conv2D_1:1
         self.assertEqual(num_to_fp32, 2)  # After Conv2D_1 and Conv2D_1_grad
         self.assertAllClose(output_val_ref, output_val, atol=1e-3, rtol=1e-3)
->>>>>>> 6ff86849
 
 if __name__ == '__main__':
   test.main()