# Copyright 2018 The TensorFlow Authors. All Rights Reserved.
#
# Licensed under the Apache License, Version 2.0 (the "License");
# you may not use this file except in compliance with the License.
# You may obtain a copy of the License at
#
#     http://www.apache.org/licenses/LICENSE-2.0
#
# Unless required by applicable law or agreed to in writing, software
# distributed under the License is distributed on an "AS IS" BASIS,
# WITHOUT WARRANTIES OR CONDITIONS OF ANY KIND, either express or implied.
# See the License for the specific language governing permissions and
# limitations under the License.
# ==============================================================================

"""Version 2 of class Optimizer."""
# pylint: disable=g-bad-name

from __future__ import absolute_import
from __future__ import division
from __future__ import print_function

import abc
import functools

import six

from tensorflow.python.distribute import distribution_strategy_context as distribute_ctx
from tensorflow.python.distribute import reduce_util as ds_reduce_util
from tensorflow.python.eager import backprop
from tensorflow.python.eager import context
from tensorflow.python.framework import dtypes
from tensorflow.python.framework import ops
from tensorflow.python.framework import tensor_util
from tensorflow.python.keras import backend
from tensorflow.python.keras import initializers
from tensorflow.python.keras.engine import base_layer_utils
from tensorflow.python.keras.optimizer_v2 import learning_rate_schedule
from tensorflow.python.keras.utils import generic_utils
from tensorflow.python.keras.utils import tf_utils
from tensorflow.python.ops import array_ops
from tensorflow.python.ops import clip_ops
from tensorflow.python.ops import gradients
from tensorflow.python.ops import math_ops
from tensorflow.python.ops import resource_variable_ops
from tensorflow.python.ops import variables as tf_variables
from tensorflow.python.platform import tf_logging as logging
from tensorflow.python.saved_model import revived_types
from tensorflow.python.training.tracking import base as trackable
from tensorflow.python.training.tracking import tracking
from tensorflow.python.util import nest
from tensorflow.python.util import tf_inspect
from tensorflow.python.util.tf_export import keras_export


def _deduplicate_indexed_slices(values, indices):
  """Sums `values` associated with any non-unique `indices`.

  Args:
    values: A `Tensor` with rank >= 1.
    indices: A one-dimensional integer `Tensor`, indexing into the first
      dimension of `values` (as in an IndexedSlices object).

  Returns:
    A tuple of (`summed_values`, `unique_indices`) where `unique_indices` is a
    de-duplicated version of `indices` and `summed_values` contains the sum of
    `values` slices associated with each unique index.
  """
  unique_indices, new_index_positions = array_ops.unique(indices)
  summed_values = math_ops.unsorted_segment_sum(
      values, new_index_positions,
      array_ops.shape(unique_indices)[0])
  return (summed_values, unique_indices)


@six.add_metaclass(abc.ABCMeta)
@keras_export("keras.optimizers.Optimizer")
class OptimizerV2(trackable.Trackable):
  """Updated base class for optimizers.

  This class defines the API to add Ops to train a model.  You never use this
  class directly, but instead instantiate one of its subclasses such as
  `tf.keras.optimizers.SGD`, `tf.keras.optimizers.Adam`.

  ### Usage

  ```python
  # Create an optimizer with the desired parameters.
  opt = tf.keras.optimizers.SGD(learning_rate=0.1)
  # `loss` is a callable that takes no argument and returns the value
  # to minimize.
  loss = lambda: 3 * var1 * var1 + 2 * var2 * var2
  # In graph mode, returns op that minimizes the loss by updating the listed
  # variables.
  opt_op = opt.minimize(loss, var_list=[var1, var2])
  opt_op.run()
  # In eager mode, simply call minimize to update the list of variables.
  opt.minimize(loss, var_list=[var1, var2])
  ```

  ### Custom training loop with Keras models

  In Keras models, sometimes variables are created when the model is first
  called, instead of construction time. Examples include 1) sequential models
  without input shape pre-defined, or 2) subclassed models. Pass var_list as
  callable in these cases.

  Example:
  ```python
  opt = tf.keras.optimizers.SGD(learning_rate=0.1)
  model = tf.keras.Sequential()
  model.add(tf.keras.layers.Dense(num_hidden, activation='relu'))
  model.add(tf.keras.layers.Dense(num_classes, activation='sigmoid'))
  loss_fn = lambda: tf.keras.losses.mse(model(input), output)
  var_list_fn = lambda: model.trainable_weights
  for input, output in data:
    opt.minimize(loss_fn, var_list_fn)
  ```

  ### Processing gradients before applying them.

  Calling `minimize()` takes care of both computing the gradients and
  applying them to the variables.  If you want to process the gradients
  before applying them you can instead use the optimizer in three steps:

  1.  Compute the gradients with `tf.GradientTape`.
  2.  Process the gradients as you wish.
  3.  Apply the processed gradients with `apply_gradients()`.

  Example:

  ```python
  # Create an optimizer.
  opt = tf.keras.optimizers.SGD(learning_rate=0.1)

  # Compute the gradients for a list of variables.
  with tf.GradientTape() as tape:
    loss = <call_loss_function>
  vars = <list_of_variables>
  grads = tape.gradient(loss, vars)

  # Process the gradients, for example cap them, etc.
  # capped_grads = [MyCapper(g) for g in grads]
  processed_grads = [process_gradient(g) for g in grads]

  # Ask the optimizer to apply the processed gradients.
  opt.apply_gradients(zip(processed_grads, var_list))
  ```

  ### Use with `tf.distribute.Strategy`.

  This optimizer class is `tf.distribute.Strategy` aware, which means it
  automatically sums gradients across all replicas. To average gradients,
  you divide your loss by the global batch size, which is done
  automatically if you use `tf.keras` built-in training or evaluation loops.
  See the `reduction` argument of your loss which should be set to
  `tf.keras.losses.Reduction.SUM_OVER_BATCH_SIZE` for averaging or
  `tf.keras.losses.Reduction.SUM` for not.

  If you are not using these and you want to average gradients, you should use
  `tf.math.reduce_sum` to add up your per-example losses and then divide by the
  global batch size. Note that when using `tf.distribute.Strategy`, the first
  component of a tensor's shape is the *replica-local* batch size, which is off
  by a factor equal to the number of replicas being used to compute a single
  step. As a result, using `tf.math.reduce_mean` will give the wrong answer,
  resulting in gradients that can be many times too big.

  ### Variable Constraint

  All Keras optimizers respect variable constraints. If constraint function is
  passed to any variable, the constraint will be applied to the variable after
  the gradient has been applied to the variable.
  Important: If gradient is sparse tensor, variable constraint is not supported.

  ### Thread Compatibility

  The entire optimizer is currently thread compatible, not thread-safe. The user
  needs to perform synchronization if necessary.

  ### Slots

  Many optimizer subclasses, such as `Adam` and `Adagrad` allocate and manage
  additional variables associated with the variables to train.  These are called
  <i>Slots</i>.  Slots have names and you can ask the optimizer for the names of
  the slots that it uses.  Once you have a slot name you can ask the optimizer
  for the variable it created to hold the slot value.

  This can be useful if you want to log debug a training algorithm, report stats
  about the slots, etc.

  ### Hyper parameters

  These are arguments passed to the optimizer subclass constructor
  (the `__init__` method), and then passed to `self._set_hyper()`.
  They can be either regular Python values (like 1.0), tensors, or
  callables. If they are callable, the callable will be called during
  `apply_gradients()` to get the value for the hyper parameter.

  Hyper parameters can be overwritten through user code:

  Example:

  ```python
  # Create an optimizer with the desired parameters.
  opt = tf.keras.optimizers.SGD(learning_rate=0.1)
  # `loss` is a callable that takes no argument and returns the value
  # to minimize.
  loss = lambda: 3 * var1 + 2 * var2
  # In eager mode, simply call minimize to update the list of variables.
  opt.minimize(loss, var_list=[var1, var2])
  # update learning rate
  opt.learning_rate = 0.05
  opt.minimize(loss, var_list=[var1, var2])
  ```

  ### Write a customized optimizer.
  If you intend to create your own optimization algorithm, simply inherit from
  this class and override the following methods:

    - resource_apply_dense (update variable given gradient tensor is dense)
    - resource_apply_sparse (update variable given gradient tensor is sparse)
    - create_slots (if your optimizer algorithm requires additional variables)
    - get_config (serialization of the optimizer, include all hyper parameters)
  """

  def __init__(self, name, **kwargs):
    """Create a new Optimizer.

    This must be called by the constructors of subclasses.
    Note that Optimizer instances should not bind to a single graph,
    and so shouldn't keep Tensors as member variables. Generally
    you should be able to use the _set_hyper()/state.get_hyper()
    facility instead.

    This class in stateful and thread-compatible.

    Args:
      name: A non-empty string.  The name to use for accumulators created
        for the optimizer.
      **kwargs: keyword arguments. Allowed to be {`clipnorm`, `clipvalue`, `lr`,
        `decay`}. `clipnorm` is clip gradients by norm; `clipvalue` is clip
        gradients by value, `decay` is included for backward compatibility to
        allow time inverse decay of learning rate. `lr` is included for backward
        compatibility, recommended to use `learning_rate` instead.

    Raises:
      ValueError: If name is malformed.
      RuntimeError: If _create_slots has been overridden instead of
          _create_vars.
    """
    allowed_kwargs = {"clipnorm", "clipvalue", "lr", "decay"}
    for k in kwargs:
      if k not in allowed_kwargs:
        raise TypeError("Unexpected keyword argument "
                        "passed to optimizer: " + str(k))
      # checks that all keyword arguments are non-negative.
      if kwargs[k] < 0:
        raise ValueError("Expected {} >= 0, received: {}".format(k, kwargs[k]))

    self._use_locking = True
    self._init_set_name(name)
<<<<<<< HEAD
    # in graph mode, name_scope performs uniquification, so keep scope_context.
    with backend.name_scope(self._name) as name_scope:
      self._scope_ctx = name_scope
=======
>>>>>>> 6ff86849
    self._hyper = {}
    # dict: {variable name : {slot name : variable}}
    self._slots = {}
    self._slot_names = []
    self._weights = []
    self._iterations = None

    # For implementing Trackable. Stores information about how to restore
    # slot variables which have not yet been created
    # (trackable._CheckpointPosition objects).
    #  {slot_name :
    #      {_var_key(variable_to_train): [checkpoint_position, ... ], ... },
    #   ... }
    self._deferred_slot_restorations = {}

    decay = kwargs.pop("decay", 0.0)
    if decay < 0.:
      raise ValueError("decay cannot be less than 0: {}".format(decay))
    self._initial_decay = decay
    if "clipnorm" in kwargs:
      self.clipnorm = kwargs.pop("clipnorm")
    if "clipvalue" in kwargs:
      self.clipvalue = kwargs.pop("clipvalue")

    self._hypers_created = False

  def minimize(self, loss, var_list, grad_loss=None, name=None):
    """Minimize `loss` by updating `var_list`.

    This method simply computes gradient using `tf.GradientTape` and calls
    `apply_gradients()`. If you want to process the gradient before applying
    then call `tf.GradientTape` and `apply_gradients()` explicitly instead
    of using this function.

    Args:
      loss: A callable taking no arguments which returns the value to minimize.
      var_list: list or tuple of `Variable` objects to update to minimize
        `loss`, or a callable returning the list or tuple of `Variable` objects.
        Use callable when the variable list would otherwise be incomplete before
        `minimize` since the variables are created at the first time `loss` is
        called.
      grad_loss: Optional. A `Tensor` holding the gradient computed for `loss`.
      name: Optional name for the returned operation.

    Returns:
      An Operation that updates the variables in `var_list`.  If `global_step`
      was not `None`, that operation also increments `global_step`.

    Raises:
      ValueError: If some of the variables are not `Variable` objects.

    """
    grads_and_vars = self._compute_gradients(
        loss, var_list=var_list, grad_loss=grad_loss)

    return self.apply_gradients(grads_and_vars, name=name)

  def _compute_gradients(self, loss, var_list, grad_loss=None):
    """Compute gradients of `loss` for the variables in `var_list`.

    This is the first part of `minimize()`.  It returns a list
    of (gradient, variable) pairs where "gradient" is the gradient
    for "variable".  Note that "gradient" can be a `Tensor`, an
    `IndexedSlices`, or `None` if there is no gradient for the
    given variable.

    Args:
      loss: A callable taking no arguments which returns the value to minimize.
      var_list: list or tuple of `Variable` objects to update to minimize
        `loss`, or a callable returning the list or tuple of `Variable` objects.
        Use callable when the variable list would otherwise be incomplete before
        `minimize` and the variables are created at the first time when `loss`
        is called.
      grad_loss: Optional. A `Tensor` holding the gradient computed for `loss`.

    Returns:
      A list of (gradient, variable) pairs. Variable is always present, but
      gradient can be `None`.

    Raises:
      TypeError: If `var_list` contains anything else than `Variable` objects.
      ValueError: If some arguments are invalid, or var_list is None.
    """
    # TODO(josh11b): Test that we handle weight decay in a reasonable way.
    with backprop.GradientTape() as tape:
      if not callable(var_list):
        tape.watch(var_list)
      loss_value = loss()
    if callable(var_list):
      var_list = var_list()
    var_list = nest.flatten(var_list)
<<<<<<< HEAD
    with backend.name_scope(self._scope_ctx):
=======
    with backend.name_scope(self._name + "/gradients"):
>>>>>>> 6ff86849
      grads = tape.gradient(loss_value, var_list, grad_loss)

      if hasattr(self, "clipnorm"):
        grads = [clip_ops.clip_by_norm(g, self.clipnorm) for g in grads]
      if hasattr(self, "clipvalue"):
        grads = [
            clip_ops.clip_by_value(g, -self.clipvalue, self.clipvalue)
            for g in grads
        ]

    grads_and_vars = list(zip(grads, var_list))
    self._assert_valid_dtypes([
        v for g, v in grads_and_vars
        if g is not None and v.dtype != dtypes.resource
    ])

    return grads_and_vars

  def get_gradients(self, loss, params):
    """Returns gradients of `loss` with respect to `params`.

    Arguments:
      loss: Loss tensor.
      params: List of variables.

    Returns:
      List of gradient tensors.

    Raises:
      ValueError: In case any gradient cannot be computed (e.g. if gradient
        function not implemented).
    """
    params = nest.flatten(params)
<<<<<<< HEAD
    with backend.get_graph().as_default(), backend.name_scope(self._scope_ctx):
=======
    with backend.get_graph().as_default(), backend.name_scope(self._name +
                                                              "/gradients"):
>>>>>>> 6ff86849
      grads = gradients.gradients(loss, params)
      for grad, param in zip(grads, params):
        if grad is None:
          raise ValueError("Variable {} has `None` for gradient. "
                           "Please make sure that all of your ops have a "
                           "gradient defined (i.e. are differentiable). "
                           "Common ops without gradient: "
                           "K.argmax, K.round, K.eval.".format(param))
      if hasattr(self, "clipnorm"):
        grads = [clip_ops.clip_by_norm(g, self.clipnorm) for g in grads]
      if hasattr(self, "clipvalue"):
        grads = [
            clip_ops.clip_by_value(g, -self.clipvalue, self.clipvalue)
            for g in grads
        ]
    return grads

  def apply_gradients(self, grads_and_vars, name=None):
    """Apply gradients to variables.

    This is the second part of `minimize()`. It returns an `Operation` that
    applies gradients.

    Args:
      grads_and_vars: List of (gradient, variable) pairs.
      name: Optional name for the returned operation.  Default to the name
        passed to the `Optimizer` constructor.

    Returns:
      An `Operation` that applies the specified gradients. The `iterations`
        will be automatically increased by 1.

    Raises:
      TypeError: If `grads_and_vars` is malformed.
      ValueError: If none of the variables have gradients.
    """
    grads_and_vars = _filter_grads(grads_and_vars)
    var_list = [v for (_, v) in grads_and_vars]

<<<<<<< HEAD
    with backend.name_scope(self._scope_ctx):
=======
    with backend.name_scope(self._name):
>>>>>>> 6ff86849
      # Create iteration if necessary.
      with ops.init_scope():
        _ = self.iterations
        self._create_hypers()
        self._create_slots(var_list)
<<<<<<< HEAD

      self._prepare(var_list)

      return distribute_ctx.get_replica_context().merge_call(
          self._distributed_apply,
=======

      apply_state = self._prepare(var_list)
      return distribute_ctx.get_replica_context().merge_call(
          functools.partial(self._distributed_apply, apply_state=apply_state),
>>>>>>> 6ff86849
          args=(grads_and_vars,),
          kwargs={"name": name})

  def _distributed_apply(self, distribution, grads_and_vars, name, apply_state):
    """`apply_gradients` using a `DistributionStrategy`."""
    reduced_grads = distribution.extended.batch_reduce_to(
        ds_reduce_util.ReduceOp.SUM, grads_and_vars)
    var_list = [v for _, v in grads_and_vars]
    grads_and_vars = zip(reduced_grads, var_list)

    def apply_grad_to_update_var(var, grad):
      """Apply gradient to variable."""
      if isinstance(var, ops.Tensor):
        raise NotImplementedError("Trying to update a Tensor ", var)

      apply_kwargs = {}
      if isinstance(grad, ops.IndexedSlices):
        if var.constraint is not None:
          raise RuntimeError(
              "Cannot use a constraint function on a sparse variable.")
        if "apply_state" in self._sparse_apply_args:
          apply_kwargs["apply_state"] = apply_state
        return self._resource_apply_sparse_duplicate_indices(
            grad.values, var, grad.indices, **apply_kwargs)

      if "apply_state" in self._dense_apply_args:
        apply_kwargs["apply_state"] = apply_state
      update_op = self._resource_apply_dense(grad, var, **apply_kwargs)
      if var.constraint is not None:
        with ops.control_dependencies([update_op]):
          return var.assign(var.constraint(var))
      else:
        return update_op

    update_ops = []
    with backend.name_scope(name or self._name):
      for grad, var in grads_and_vars:
        scope_name = ("update" if ops.executing_eagerly_outside_functions() else
                      "update_" + var.op.name)
        # Colocate the update with variables to avoid unnecessary communication
        # delays. See b/136304694.
        with backend.name_scope(
            scope_name), distribution.extended.colocate_vars_with(var):
          update_ops.extend(
              distribution.extended.update(
                  var, apply_grad_to_update_var, args=(grad,), group=False))

      any_symbolic = any(isinstance(i, ops.Operation) or
                         tf_utils.is_symbolic_tensor(i) for i in update_ops)
      if not context.executing_eagerly() or any_symbolic:
        # If the current context is graph mode or any of the update ops are
        # symbolic then the step update should be carried out under a graph
        # context. (eager updates execute immediately)
        with ops._get_graph_from_inputs(update_ops).as_default():  # pylint: disable=protected-access
          with ops.control_dependencies(update_ops):
            return self._iterations.assign_add(1).op

      return self._iterations.assign_add(1)

  def get_updates(self, loss, params):
    grads = self.get_gradients(loss, params)
    grads_and_vars = list(zip(grads, params))
    self._assert_valid_dtypes([
        v for g, v in grads_and_vars
        if g is not None and v.dtype != dtypes.resource
    ])
    return [self.apply_gradients(grads_and_vars)]

  def _set_hyper(self, name, value):
    """set hyper `name` to value. value can be callable, tensor, numeric."""
    if isinstance(value, trackable.Trackable):
      self._track_trackable(value, name, overwrite=True)
    if name not in self._hyper:
      self._hyper[name] = value
    else:
      prev_value = self._hyper[name]
      if (callable(prev_value)
          or isinstance(prev_value,
                        (ops.Tensor, int, float,
                         learning_rate_schedule.LearningRateSchedule))
          or isinstance(value, learning_rate_schedule.LearningRateSchedule)):
        self._hyper[name] = value
      else:
        backend.set_value(self._hyper[name], value)

  def _get_hyper(self, name, dtype=None):
    if not self._hypers_created:
      self._create_hypers()
    value = self._hyper[name]
    if isinstance(value, learning_rate_schedule.LearningRateSchedule):
      return value
    if callable(value):
      value = value()
    if dtype:
      return math_ops.cast(value, dtype)
    else:
      return value

  def __getattribute__(self, name):
    """Overridden to support hyperparameter access."""
    try:
      return super(OptimizerV2, self).__getattribute__(name)
    except AttributeError as e:
      # Needed to avoid infinite recursion with __setattr__.
      if name == "_hyper":
        raise e
      # Backwards compatibility with Keras optimizers.
      if name == "lr":
        name = "learning_rate"
      if name in self._hyper:
        return self._get_hyper(name)
      raise e

  def __setattr__(self, name, value):
    """Override setattr to support dynamic hyperparameter setting."""
    # Backwards compatibility with Keras optimizers.
    if name == "lr":
      name = "learning_rate"
    if hasattr(self, "_hyper") and name in self._hyper:
      self._set_hyper(name, value)
    else:
      super(OptimizerV2, self).__setattr__(name, value)

  def get_slot_names(self):
    """A list of names for this optimizer's slots."""
    return self._slot_names

  def add_slot(self, var, slot_name, initializer="zeros"):
    """Add a new slot variable for `var`."""
    if slot_name not in self._slot_names:
      self._slot_names.append(slot_name)
    var_key = _var_key(var)
    slot_dict = self._slots.setdefault(var_key, {})
    weight = slot_dict.get(slot_name, None)
    if weight is None:
      if isinstance(initializer, six.string_types) or callable(initializer):
        initializer = initializers.get(initializer)
        initial_value = functools.partial(
            initializer, shape=var.shape, dtype=var.dtype)
      else:
        initial_value = initializer
      strategy = distribute_ctx.get_strategy()
      with strategy.extended.colocate_vars_with(var):
        weight = tf_variables.Variable(
            name="%s/%s" % (var._shared_name, slot_name),  # pylint: disable=protected-access
            dtype=var.dtype,
            trainable=False,
            initial_value=initial_value)
      backend.track_variable(weight)
      slot_dict[slot_name] = weight
      self._restore_slot_variable(
          slot_name=slot_name, variable=var,
          slot_variable=weight)
      self._weights.append(weight)
    return weight

  def get_slot(self, var, slot_name):
    var_key = _var_key(var)
    slot_dict = self._slots[var_key]
    return slot_dict[slot_name]

  def _prepare(self, var_list):
    keys = set()
    for var in var_list:
      var_devices = (getattr(var, "devices", None) or  # Distributed
                     [var.device])                     # Regular
      var_dtype = var.dtype.base_dtype
      for var_device in var_devices:
        keys.add((var_device, var_dtype))

    apply_state = {}
    for var_device, var_dtype in keys:
      apply_state[(var_device, var_dtype)] = {}
      with ops.device(var_device):
        self._prepare_local(var_device, var_dtype, apply_state)

    return apply_state

  def _prepare_local(self, var_device, var_dtype, apply_state):
    if "learning_rate" in self._hyper:
      lr_t = array_ops.identity(self._decayed_lr(var_dtype))
      apply_state[(var_device, var_dtype)]["lr_t"] = lr_t

  def _fallback_apply_state(self, var_device, var_dtype):
    """Compatibility for subclasses that don't pass apply_state through."""
    apply_state = {(var_device, var_dtype): {}}
    self._prepare_local(var_device, var_dtype, apply_state)
    return apply_state[(var_device, var_dtype)]

  def _create_hypers(self):
    if self._hypers_created:
      return
    # Iterate hyper values deterministically.
    for name, value in sorted(self._hyper.items()):
      if isinstance(
          value, (ops.Tensor, tf_variables.Variable)) or callable(value):
        continue
      else:
        self._hyper[name] = self.add_weight(
            name,
            shape=[],
            trainable=False,
            initializer=value,
            aggregation=tf_variables.VariableAggregation.ONLY_FIRST_REPLICA)
    self._hypers_created = True

  @property
  def iterations(self):
    """Variable. The number of training steps this Optimizer has run."""
    if self._iterations is None:
      self._iterations = self.add_weight(
          "iter",
          shape=[],
          dtype=dtypes.int64,
          trainable=False,
          aggregation=tf_variables.VariableAggregation.ONLY_FIRST_REPLICA)
      self._weights.append(self._iterations)
    return self._iterations

  @iterations.setter
  def iterations(self, variable):
    if self._iterations is not None:
      raise RuntimeError("Cannot set `iterations` to a new Variable after "
                         "the Optimizer weights have been created")
    self._iterations = variable
    self._weights.append(self._iterations)

  def _decayed_lr(self, var_dtype):
    """Get decayed learning rate as a Tensor with dtype=var_dtype."""
    lr_t = self._get_hyper("learning_rate", var_dtype)
    if isinstance(lr_t, learning_rate_schedule.LearningRateSchedule):
      local_step = math_ops.cast(self.iterations, var_dtype)
      lr_t = math_ops.cast(lr_t(local_step), var_dtype)
    if self._initial_decay > 0.:
      local_step = math_ops.cast(self.iterations, var_dtype)
      decay_t = self._get_hyper("decay", var_dtype)
      lr_t = lr_t / (1. + decay_t * local_step)
    return lr_t

  @abc.abstractmethod
  def get_config(self):
    """Returns the config of the optimimizer.

    An optimizer config is a Python dictionary (serializable)
    containing the configuration of an optimizer.
    The same optimizer can be reinstantiated later
    (without any saved state) from this configuration.

    Returns:
        Python dictionary.
    """
    config = {"name": self._name}
    if hasattr(self, "clipnorm"):
      config["clipnorm"] = self.clipnorm
    if hasattr(self, "clipvalue"):
      config["clipvalue"] = self.clipvalue
    return config

  @classmethod
  def from_config(cls, config, custom_objects=None):
    """Creates an optimizer from its config.

    This method is the reverse of `get_config`,
    capable of instantiating the same optimizer from the config
    dictionary.

    Arguments:
        config: A Python dictionary, typically the output of get_config.
        custom_objects: A Python dictionary mapping names to additional Python
          objects used to create this optimizer, such as a function used for a
          hyperparameter.

    Returns:
        An optimizer instance.
    """
    if "lr" in config:
      config["learning_rate"] = config.pop("lr")
    if "learning_rate" in config:
      if isinstance(config["learning_rate"], dict):
        config["learning_rate"] = learning_rate_schedule.deserialize(
            config["learning_rate"], custom_objects=custom_objects)
    return cls(**config)

  def _serialize_hyperparameter(self, hyperparameter_name):
    """Serialize a hyperparameter that can be a float, callable, or Tensor."""
    value = self._hyper[hyperparameter_name]
    if isinstance(value, learning_rate_schedule.LearningRateSchedule):
      return learning_rate_schedule.serialize(value)
    if callable(value):
      return value()
    if tensor_util.is_tensor(value):
      return backend.get_value(value)
    return value

  def variables(self):
    """Returns variables of this Optimizer based on the order created."""
    return self._weights

  @property
  def weights(self):
    """Returns variables of this Optimizer based on the order created."""
    return self._weights

  def get_weights(self):
    params = self.weights
    return backend.batch_get_value(params)

  # TODO(tanzheny): Maybe share this logic with base_layer.
  def set_weights(self, weights):
    params = self.weights
    if len(params) != len(weights):
      raise ValueError(
          "You called `set_weights(weights)` on optimizer " + self._name +
          " with a  weight list of length " + str(len(weights)) +
          ", but the optimizer was expecting " + str(len(params)) +
          " weights. Provided weights: " + str(weights)[:50] + "...")
    if not params:
      return
    weight_value_tuples = []
    param_values = backend.batch_get_value(params)
    for pv, p, w in zip(param_values, params, weights):
      if pv.shape != w.shape:
        raise ValueError("Optimizer weight shape " + str(pv.shape) +
                         " not compatible with "
                         "provided weight shape " + str(w.shape))
      weight_value_tuples.append((p, w))
    backend.batch_set_value(weight_value_tuples)

  def add_weight(self,
                 name,
                 shape,
                 dtype=None,
                 initializer="zeros",
                 trainable=None,
                 synchronization=tf_variables.VariableSynchronization.AUTO,
                 aggregation=tf_variables.VariableAggregation.NONE):

    if dtype is None:
      dtype = dtypes.float32
    if isinstance(initializer, six.string_types) or callable(initializer):
      initializer = initializers.get(initializer)

    if synchronization == tf_variables.VariableSynchronization.ON_READ:
      if trainable:
        raise ValueError(
            "Synchronization value can be set to "
            "VariableSynchronization.ON_READ only for non-trainable variables. "
            "You have specified trainable=True and "
            "synchronization=VariableSynchronization.ON_READ.")
      else:
        # Set trainable to be false when variable is to be synced on read.
        trainable = False
    elif trainable is None:
      trainable = True

    variable = self._add_variable_with_custom_getter(
        name=name,
        shape=shape,
        getter=base_layer_utils.make_variable,
        overwrite=True,
        initializer=initializer,
        dtype=dtype,
        trainable=trainable,
        use_resource=True,
        synchronization=synchronization,
        aggregation=aggregation)
    backend.track_variable(variable)

    return variable

  def _init_set_name(self, name, zero_based=True):
    if not name:
      self._name = backend.unique_object_name(
          generic_utils.to_snake_case(self.__class__.__name__),
          zero_based=zero_based)
    else:
      self._name = name

  def _assert_valid_dtypes(self, tensors):
    """Asserts tensors are all valid types (see `_valid_dtypes`).

    Args:
      tensors: Tensors to check.

    Raises:
      ValueError: If any tensor is not a valid type.
    """
    valid_dtypes = self._valid_dtypes()
    for t in tensors:
      dtype = t.dtype.base_dtype
      if dtype not in valid_dtypes:
        raise ValueError("Invalid type %r for %s, expected: %s." %
                         (dtype, t.name, [v for v in valid_dtypes]))

  def _valid_dtypes(self):
    """Valid types for loss, variables and gradients.

    Subclasses should override to allow other float types.

    Returns:
      Valid types for loss, variables and gradients.
    """
    return set(
        [dtypes.float16, dtypes.bfloat16, dtypes.float32, dtypes.float64])

  def _call_if_callable(self, param):
    """Call the function if param is callable."""
    return param() if callable(param) else param

  def _resource_apply_dense(self, grad, handle, apply_state):
    """Add ops to apply dense gradients to the variable `handle`.

    Args:
      grad: a `Tensor` representing the gradient.
      handle: a `Tensor` of dtype `resource` which points to the variable to be
        updated.
      apply_state: A dict which is used across multiple apply calls.

    Returns:
      An `Operation` which updates the value of the variable.
    """
    raise NotImplementedError()

  def _resource_apply_sparse_duplicate_indices(self, grad, handle, indices,
                                               **kwargs):
    """Add ops to apply sparse gradients to `handle`, with repeated indices.

    Optimizers which override this method must deal with repeated indices. See
    the docstring of `_apply_sparse_duplicate_indices` for details. By default
    the correct behavior, to sum non-unique indices and their associated
    gradients, is enforced by first pre-processing `grad` and `indices` and
    passing them on to `_resource_apply_sparse`. Optimizers which deal correctly
    with duplicate indices may instead override this method to avoid the
    overhead of summing.

    Args:
      grad: a `Tensor` representing the gradient for the affected indices.
      handle: a `Tensor` of dtype `resource` which points to the variable to be
        updated.
      indices: a `Tensor` of integral type representing the indices for which
        the gradient is nonzero. Indices may be repeated.
      **kwargs: May optionally contain `apply_state`

    Returns:
      An `Operation` which updates the value of the variable.
    """
    summed_grad, unique_indices = _deduplicate_indexed_slices(
        values=grad, indices=indices)
    return self._resource_apply_sparse(summed_grad, handle, unique_indices,
                                       **kwargs)

  def _resource_apply_sparse(self, grad, handle, indices, apply_state):
    """Add ops to apply sparse gradients to the variable `handle`.

    Similar to `_apply_sparse`, the `indices` argument to this method has been
    de-duplicated. Optimizers which deal correctly with non-unique indices may
    instead override `_resource_apply_sparse_duplicate_indices` to avoid this
    overhead.

    Args:
      grad: a `Tensor` representing the gradient for the affected indices.
      handle: a `Tensor` of dtype `resource` which points to the variable to be
        updated.
      indices: a `Tensor` of integral type representing the indices for which
        the gradient is nonzero. Indices are unique.
      apply_state: A dict which is used across multiple apply calls.

    Returns:
      An `Operation` which updates the value of the variable.
    """
    raise NotImplementedError()

  def _resource_scatter_add(self, x, i, v):
    with ops.control_dependencies(
        [resource_variable_ops.resource_scatter_add(x.handle, i, v)]):
      return x.value()

  def _resource_scatter_update(self, x, i, v):
    with ops.control_dependencies(
        [resource_variable_ops.resource_scatter_update(x.handle, i, v)]):
      return x.value()

  @property
  @tracking.cached_per_instance
  def _dense_apply_args(self):
    return tf_inspect.getfullargspec(self._resource_apply_dense).args

  @property
  @tracking.cached_per_instance
  def _sparse_apply_args(self):
    return tf_inspect.getfullargspec(self._resource_apply_sparse).args

  # ---------------
  # For implementing the trackable interface
  # ---------------

  def _restore_slot_variable(self, slot_name, variable, slot_variable):
    """Restore a newly created slot variable's value."""
    variable_key = _var_key(variable)
    deferred_restorations = self._deferred_slot_restorations.get(
        slot_name, {}).pop(variable_key, [])
    # Iterate over restores, highest restore UID first to minimize the number
    # of assignments.
    deferred_restorations.sort(key=lambda position: position.restore_uid,
                               reverse=True)
    for checkpoint_position in deferred_restorations:
      checkpoint_position.restore(slot_variable)

  def _create_or_restore_slot_variable(
      self, slot_variable_position, slot_name, variable):
    """Restore a slot variable's value, possibly creating it.

    Called when a variable which has an associated slot variable is created or
    restored. When executing eagerly, we create the slot variable with a
    restoring initializer.

    No new variables are created when graph building. Instead,
    _restore_slot_variable catches these after normal creation and adds restore
    ops to the graph. This method is nonetheless important when graph building
    for the case when a slot variable has already been created but `variable`
    has just been added to a dependency graph (causing us to realize that the
    slot variable needs to be restored).

    Args:
      slot_variable_position: A `trackable._CheckpointPosition` object
        indicating the slot variable `Trackable` object to be restored.
      slot_name: The name of this `Optimizer`'s slot to restore into.
      variable: The variable object this slot is being created for.
    """
    variable_key = _var_key(variable)
    slot_dict = self._slots.get(variable_key, {})
    slot_variable = slot_dict.get(slot_name, None)
    if (slot_variable is None and context.executing_eagerly() and
        slot_variable_position.is_simple_variable()
        # Defer slot variable creation if there is an active variable creator
        # scope. Generally we'd like to eagerly create/restore slot variables
        # when possible, but this may mean that scopes intended to catch
        # `variable` also catch its eagerly created slot variable
        # unintentionally (specifically make_template would add a dependency on
        # a slot variable if not for this case). Deferring is mostly harmless
        # (aside from double initialization), and makes variable creator scopes
        # behave the same way they do when graph building.
        and not ops.get_default_graph()._variable_creator_stack):  # pylint: disable=protected-access
      initializer = trackable.CheckpointInitialValue(
          checkpoint_position=slot_variable_position)
      slot_variable = self.add_slot(
          var=variable,
          initializer=initializer,
          slot_name=slot_name)
      # Slot variables are not owned by any one object (because we don't want to
      # save the slot variable if the optimizer is saved without the non-slot
      # variable, or if the non-slot variable is saved without the optimizer;
      # it's a dependency hypergraph with edges of the form (optimizer, non-slot
      # variable, variable)). So we don't _track_ slot variables anywhere, and
      # instead special-case this dependency and otherwise pretend it's a normal
      # graph.
    if slot_variable is not None:
      # If we've either made this slot variable, or if we've pulled out an
      # existing slot variable, we should restore it.
      slot_variable_position.restore(slot_variable)
    else:
      # We didn't make the slot variable. Defer restoring until it gets created
      # normally. We keep a list rather than the one with the highest restore
      # UID in case slot variables have their own dependencies, in which case
      # those could differ between restores.
      self._deferred_slot_restorations.setdefault(
          slot_name, {}).setdefault(variable_key, []).append(
              slot_variable_position)


def _filter_grads(grads_and_vars):
  """Filter out iterable with grad equal to None."""
  grads_and_vars = tuple(grads_and_vars)
  if not grads_and_vars:
    return grads_and_vars
  filtered = []
  vars_with_empty_grads = []
  for grad, var in grads_and_vars:
    if grad is None:
      vars_with_empty_grads.append(var)
    else:
      filtered.append((grad, var))
  filtered = tuple(filtered)
  if not filtered:
    raise ValueError("No gradients provided for any variable: %s." %
                     ([v.name for _, v in grads_and_vars],))
  if vars_with_empty_grads:
    logging.warning(
        ("Gradients do not exist for variables %s when minimizing the loss."),
        ([v.name for v in vars_with_empty_grads]))
  return filtered


def _var_key(var):
  """Key for representing a primary variable, for looking up slots.

  In graph mode the name is derived from the var shared name.
  In eager mode the name is derived from the var unique id.
  If distribution strategy exists, get the primary variable first.

  Args:
    var: the variable.

  Returns:
    the unique name of the variable.
  """

  # pylint: disable=protected-access
  # Get the distributed variable if it exists.
  if hasattr(var, "_distributed_container"):
    var = var._distributed_container()
  if var._in_graph_mode:
    return var._shared_name
  return var._unique_id


def _get_slot_key_from_var(var, slot_name):
  """Get the slot key for the variable: var_name/slot_name."""

  name = _var_key(var)
  return name + "/" + slot_name


class RestoredOptimizer(OptimizerV2):
  """A non-functional Optimizer implementation for checkpoint compatibility.

  Holds slot variables and hyperparameters when an optimizer is restored from a
  SavedModel. These variables may be referenced in functions along with ops
  created by the original optimizer, but currently we do not support using the
  optimizer object iself (e.g. through `apply_gradients`).
  """
  # TODO(allenl): Make the restored optimizer functional by tracing its apply
  # methods.

  def __init__(self):
    super(RestoredOptimizer, self).__init__("RestoredOptimizer")
    self._hypers_created = True

  def get_config(self):
    # TODO(allenl): Save and restore the Optimizer's config
    raise NotImplementedError(
        "Restoring functional Optimzers from SavedModels is not currently "
        "supported. Please file a feature request if this limitation bothers "
        "you.")

revived_types.register_revived_type(
    "optimizer",
    lambda obj: isinstance(obj, OptimizerV2),
    versions=[revived_types.VersionedTypeRegistration(
        object_factory=lambda proto: RestoredOptimizer(),
        version=1,
        min_producer_version=1,
        min_consumer_version=1,
        setter=RestoredOptimizer._set_hyper  # pylint: disable=protected-access
    )])<|MERGE_RESOLUTION|>--- conflicted
+++ resolved
@@ -259,12 +259,6 @@
 
     self._use_locking = True
     self._init_set_name(name)
-<<<<<<< HEAD
-    # in graph mode, name_scope performs uniquification, so keep scope_context.
-    with backend.name_scope(self._name) as name_scope:
-      self._scope_ctx = name_scope
-=======
->>>>>>> 6ff86849
     self._hyper = {}
     # dict: {variable name : {slot name : variable}}
     self._slots = {}
@@ -356,11 +350,7 @@
     if callable(var_list):
       var_list = var_list()
     var_list = nest.flatten(var_list)
-<<<<<<< HEAD
-    with backend.name_scope(self._scope_ctx):
-=======
     with backend.name_scope(self._name + "/gradients"):
->>>>>>> 6ff86849
       grads = tape.gradient(loss_value, var_list, grad_loss)
 
       if hasattr(self, "clipnorm"):
@@ -394,12 +384,8 @@
         function not implemented).
     """
     params = nest.flatten(params)
-<<<<<<< HEAD
-    with backend.get_graph().as_default(), backend.name_scope(self._scope_ctx):
-=======
     with backend.get_graph().as_default(), backend.name_scope(self._name +
                                                               "/gradients"):
->>>>>>> 6ff86849
       grads = gradients.gradients(loss, params)
       for grad, param in zip(grads, params):
         if grad is None:
@@ -439,28 +425,16 @@
     grads_and_vars = _filter_grads(grads_and_vars)
     var_list = [v for (_, v) in grads_and_vars]
 
-<<<<<<< HEAD
-    with backend.name_scope(self._scope_ctx):
-=======
     with backend.name_scope(self._name):
->>>>>>> 6ff86849
       # Create iteration if necessary.
       with ops.init_scope():
         _ = self.iterations
         self._create_hypers()
         self._create_slots(var_list)
-<<<<<<< HEAD
-
-      self._prepare(var_list)
-
-      return distribute_ctx.get_replica_context().merge_call(
-          self._distributed_apply,
-=======
 
       apply_state = self._prepare(var_list)
       return distribute_ctx.get_replica_context().merge_call(
           functools.partial(self._distributed_apply, apply_state=apply_state),
->>>>>>> 6ff86849
           args=(grads_and_vars,),
           kwargs={"name": name})
 
