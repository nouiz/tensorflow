# Tests of TensorFlow kernels written using the Python API.

load("//tensorflow:tensorflow.bzl", "sycl_py_test", "tf_custom_op_library", "tf_py_test")
load("//tensorflow:tensorflow.bzl", "cuda_py_test")

package(
    default_visibility = ["//tensorflow:internal"],
    licenses = ["notice"],  # Apache 2.0
)

# CPU only tests should use tf_py_test, GPU tests use cuda_py_test
# Please avoid the py_tests and cuda_py_tests (plural) while we
# fix the shared/overbroad dependencies.

tf_py_test(
    name = "as_string_op_test",
    size = "small",
    srcs = ["as_string_op_test.py"],
    additional_deps = [
        "//third_party/py/numpy",
        "//tensorflow/python:array_ops",
        "//tensorflow/python:client_testlib",
        "//tensorflow/python:framework_for_generated_wrappers",
        "//tensorflow/python:string_ops",
    ],
    tags = ["no_windows"],
)

tf_py_test(
    name = "attention_ops_test",
    size = "small",
    srcs = ["attention_ops_test.py"],
    additional_deps = [
        "//third_party/py/numpy",
        "//tensorflow/python:array_ops",
        "//tensorflow/python:client_testlib",
        "//tensorflow/python:framework_for_generated_wrappers",
        "//tensorflow/python:image_ops",
    ],
)

tf_py_test(
    name = "barrier_ops_test",
    size = "medium",  # NOTE(ebrevdo): This test is NOT small.
    srcs = ["barrier_ops_test.py"],
    additional_deps = [
        "//third_party/py/numpy",
        "//tensorflow/python:client_testlib",
        "//tensorflow/python:data_flow_ops",
        "//tensorflow/python:errors",
        "//tensorflow/python:framework_for_generated_wrappers",
    ],
    shard_count = 20,
    # TODO(b/129706424): Re-enable this test on Mac.
    tags = ["no_mac"],
)

tf_py_test(
    name = "base64_ops_test",
    size = "small",
    srcs = ["base64_ops_test.py"],
    additional_deps = [
        "//third_party/py/numpy",
        "//tensorflow/python:array_ops",
        "//tensorflow/python:client_testlib",
        "//tensorflow/python:errors",
        "//tensorflow/python:framework_for_generated_wrappers",
        "//tensorflow/python:framework_test_lib",
        "//tensorflow/python:string_ops",
    ],
    tags = ["nomac"],  # b/35468214
)

tf_py_test(
    name = "batch_gather_op_test",
    srcs = ["batch_gather_op_test.py"],
    additional_deps = [
        "@absl_py//absl/testing:parameterized",
        "//tensorflow/python:array_ops",
        "//tensorflow/python:client_testlib",
        "//tensorflow/python:constant_op",
        "//tensorflow/python:dtypes",
    ],
    tags = [
        "no_gpu",  # b/127001953
    ],
)

tf_py_test(
    name = "batch_scatter_ops_test",
    srcs = ["batch_scatter_ops_test.py"],
    additional_deps = [
        "//tensorflow/python/eager:context",
        "//tensorflow/python:array_ops",
        "//tensorflow/python:client_testlib",
        "//tensorflow/python:constant_op",
        "//tensorflow/python:dtypes",
        "//tensorflow/python:errors",
        "//tensorflow/python:framework_test_lib",
        "//tensorflow/python:gradients",
        "//tensorflow/python:resource_variable_ops",
        "//tensorflow/python:session",
        "//tensorflow/python:state_ops",
        "//tensorflow/python:variables",
    ],
)

tf_py_test(
    name = "bcast_ops_test",
    size = "small",
    srcs = ["bcast_ops_test.py"],
    additional_deps = [
        "//tensorflow/python:array_ops_gen",
        "//tensorflow/python:client_testlib",
    ],
)

cuda_py_test(
    name = "list_ops_test",
    size = "small",
    srcs = ["list_ops_test.py"],
    additional_deps = [
        "@absl_py//absl/testing:parameterized",
        "//third_party/py/numpy",
        "//tensorflow/python:array_ops",
        "//tensorflow/python:gradients_impl",
        "//tensorflow/python:list_ops",
        "//tensorflow/python:math_ops",
        "//tensorflow/python:tensor_shape",
        "//tensorflow/python/eager:context",
        "//tensorflow/python/eager:def_function",
        "//tensorflow/python:framework_for_generated_wrappers",
        "//tensorflow/python:framework_test_lib",
        "//tensorflow/python:client_testlib",
    ],
    grpc_enabled = True,
    tags = ["no_rocm"],
    xla_enable_strict_auto_jit = True,
)

cuda_py_test(
    name = "benchmark_test",
    size = "small",
    srcs = ["benchmark_test.py"],
    additional_deps = [
        "//tensorflow/python:client",
        "//tensorflow/python:client_testlib",
        "//tensorflow/python:framework_for_generated_wrappers",
        "//tensorflow/python:platform",
        "//tensorflow/python:platform_benchmark",
    ],
    # TODO(mconley): remove 'no_arm' tag once ignored test lists are merged in
    tags = ["no_windows","no_arm",],
    xla_enable_strict_auto_jit = True,
)

cuda_py_test(
    name = "reduce_benchmark_test",
    srcs = ["reduce_benchmark_test.py"],
    additional_deps = [
        "//tensorflow/python/eager:backprop",
        "//tensorflow/python:client_testlib",
        "//tensorflow/python/eager:context",
        "//tensorflow/python:framework",
        "//tensorflow/python:array_ops",
        "//tensorflow/python:gradients",
        "//tensorflow/python:math_ops",
        "//tensorflow/python:platform",
        "//tensorflow/python:platform_benchmark",
    ],
    xla_enable_strict_auto_jit = True,
)

tf_py_test(
    name = "bincount_op_test",
    size = "small",
    srcs = ["bincount_op_test.py"],
    additional_deps = [
        "//tensorflow/python:client_testlib",
        "//tensorflow/python:math_ops",
        "//tensorflow/python:framework_for_generated_wrappers",
    ],
    tags = ["no_windows_gpu"],
)

tf_py_test(
    name = "candidate_sampler_ops_test",
    size = "small",
    srcs = ["candidate_sampler_ops_test.py"],
    additional_deps = [
        "//third_party/py/numpy",
        "//tensorflow/python:array_ops",
        "//tensorflow/python:candidate_sampling_ops",
        "//tensorflow/python:client_testlib",
        "//tensorflow/python:framework_for_generated_wrappers",
        "//tensorflow/python:math_ops",
    ],
)

tf_py_test(
    name = "checkpoint_ops_test",
    size = "medium",
    srcs = ["checkpoint_ops_test.py"],
    additional_deps = [
        "//third_party/py/numpy",
        "//tensorflow/python:array_ops",
        "//tensorflow/python:checkpoint_ops_gen",
        "//tensorflow/python:client_testlib",
        "//tensorflow/python:constant_op",
        "//tensorflow/python:dtypes",
        "//tensorflow/python:errors",
        "//tensorflow/python:framework_ops",
        "//tensorflow/python:math_ops",
        "//tensorflow/python:partitioned_variables",
        "//tensorflow/python:platform",
        "//tensorflow/python:training",
        "//tensorflow/python:variable_scope",
        "//tensorflow/python:variables",
    ],
)

cuda_py_test(
    name = "cholesky_op_test",
    size = "medium",
    srcs = ["cholesky_op_test.py"],
    additional_deps = [
        "//third_party/py/numpy",
        "//tensorflow/python:array_ops",
        "//tensorflow/python:client_testlib",
        "//tensorflow/python:framework_for_generated_wrappers",
        "//tensorflow/python:linalg_ops",
        "//tensorflow/python:math_ops",
        "//tensorflow/python:platform",
        "//tensorflow/python/ops/linalg",
    ],
    shard_count = 5,
    tags = [
<<<<<<< HEAD
        "no_gpu",  # TODO(b/131773093): Re-enable.
=======
        "no_rocm",  # TODO(rocm): feature not supported on ROCm platform
>>>>>>> 6ff86849
        "nomsan",  # TODO(b/131773093): Re-enable.
    ],
)

tf_py_test(
    name = "clip_ops_test",
    size = "small",
    srcs = ["clip_ops_test.py"],
    additional_deps = [
        "//tensorflow/python:client_testlib",
        "//tensorflow/python:clip_ops",
        "//tensorflow/python:framework_for_generated_wrappers",
    ],
    tags = [
        "no_gpu",  # b/127001953
        "no_windows",
    ],
)

tf_py_test(
    name = "conditional_accumulator_test",
    size = "small",
    srcs = ["conditional_accumulator_test.py"],
    additional_deps = [
        "//third_party/py/numpy",
        "//tensorflow/python:array_ops",
        "//tensorflow/python:client_testlib",
        "//tensorflow/python:data_flow_ops",
        "//tensorflow/python:errors",
        "//tensorflow/python:framework_for_generated_wrappers",
        "//tensorflow/python:math_ops",
        "//tensorflow/python:state_ops",
        "//tensorflow/python:variables",
    ],
)

tf_py_test(
    name = "ctc_decoder_ops_test",
    size = "small",
    srcs = ["ctc_decoder_ops_test.py"],
    additional_deps = [
        "//third_party/py/numpy",
        "//tensorflow/python:array_ops",
        "//tensorflow/python:client_testlib",
        "//tensorflow/python:ctc_ops",
        "//tensorflow/python:framework_for_generated_wrappers",
    ],
)

cuda_py_test(
    name = "ctc_loss_op_test",
    size = "medium",
    srcs = ["ctc_loss_op_test.py"],
    additional_deps = [
        "//third_party/py/numpy",
        "//tensorflow/python:client_testlib",
        "//tensorflow/python:ctc_ops",
        "//tensorflow/python:framework",
        "//tensorflow/python:framework_for_generated_wrappers",
        "//tensorflow/python:gradients",
    ],
    xla_enable_strict_auto_jit = True,
)

py_library(
    name = "cudnn_deterministic_base",
    srcs = ["cudnn_deterministic_base.py"],
    deps = [
        "//tensorflow/python:client_testlib",
        "//tensorflow/python:constant_op",
        "//tensorflow/python:dtypes",
        "//tensorflow/python:nn_ops",
        "//third_party/py/numpy",
    ],
)

cuda_py_test(
    name = "cudnn_deterministic_ops_test",
    size = "small",
    srcs = ["cudnn_deterministic_ops_test.py"],
    additional_deps = [
        ":cudnn_deterministic_base",
    ],
    xla_enable_strict_auto_jit = True,
)

cuda_py_test(
    name = "cudnn_deterministic_test",
    size = "small",
    srcs = ["cudnn_deterministic_test.py"],
    additional_deps = [
        ":cudnn_deterministic_base",
<<<<<<< HEAD
=======
    ],
    xla_enable_strict_auto_jit = True,
)

cuda_py_test(
    name = "cumulative_logsumexp_test",
    size = "medium",
    srcs = ["cumulative_logsumexp_test.py"],
    additional_deps = [
        "//third_party/py/numpy",
        "//tensorflow/python:client_testlib",
        "//tensorflow/python:errors",
        "//tensorflow/python:framework_for_generated_wrappers",
        "//tensorflow/python:math_ops",
        "//tensorflow/python:map_fn",
        "//tensorflow/python:array_ops",
>>>>>>> 6ff86849
    ],
    xla_enable_strict_auto_jit = True,
)

tf_py_test(
    name = "decode_csv_op_test",
    size = "small",
    srcs = ["decode_csv_op_test.py"],
    additional_deps = [
        "//third_party/py/numpy",
        "//tensorflow/python/eager:context",
        "//tensorflow/python:client_testlib",
        "//tensorflow/python:errors",
        "//tensorflow/python:framework_test_lib",
        "//tensorflow/python:parsing_ops",
    ],
)

tf_py_test(
    name = "decode_png_op_test",
    size = "small",
    srcs = ["decode_png_op_test.py"],
    additional_deps = [
        "//tensorflow/python:array_ops",
        "//tensorflow/python:client_testlib",
        "//tensorflow/python:framework_for_generated_wrappers",
        "//tensorflow/python:image_ops",
        "//tensorflow/python:nn_grad",
    ],
)

tf_py_test(
    name = "decode_bmp_op_test",
    size = "small",
    srcs = ["decode_bmp_op_test.py"],
    additional_deps = [
        "//tensorflow/python:array_ops",
        "//tensorflow/python:client_testlib",
        "//tensorflow/python:framework_for_generated_wrappers",
        "//tensorflow/python:image_ops",
        "//tensorflow/python:nn_grad",
    ],
)

tf_py_test(
    name = "decode_jpeg_op_test",
    srcs = ["decode_jpeg_op_test.py"],
    additional_deps = [
        "//tensorflow/python:client_testlib",
        "//tensorflow/python:framework_for_generated_wrappers",
        "//tensorflow/python:image_ops",
        "//tensorflow/python:platform",
    ],
    data = ["//tensorflow/core:image_testdata"],
)

tf_py_test(
    name = "decode_image_op_test",
    size = "small",
    srcs = ["decode_image_op_test.py"],
    additional_deps = [
        "//third_party/py/numpy",
        "//tensorflow/python:client_testlib",
        "//tensorflow/python:errors",
        "//tensorflow/python:image_ops",
        "//tensorflow/python:io_ops",
        "//tensorflow/python:nn_grad",
    ],
    data = ["//tensorflow/core:image_testdata"],
)

tf_py_test(
    name = "decode_raw_op_test",
    size = "small",
    srcs = ["decode_raw_op_test.py"],
    additional_deps = [
        "//third_party/py/numpy",
        "//tensorflow/python:array_ops",
        "//tensorflow/python:client_testlib",
        "//tensorflow/python:framework_for_generated_wrappers",
        "//tensorflow/python:parsing_ops",
    ],
)

tf_py_test(
    name = "decode_compressed_op_test",
    size = "small",
    srcs = ["decode_compressed_op_test.py"],
    additional_deps = [
        "//third_party/py/numpy",
        "//tensorflow/python:array_ops",
        "//tensorflow/python:client_testlib",
        "//tensorflow/python:framework_for_generated_wrappers",
        "//tensorflow/python:parsing_ops",
    ],
)

cuda_py_test(
    name = "determinant_op_test",
    size = "small",
    srcs = ["determinant_op_test.py"],
    additional_deps = [
        "//third_party/py/numpy",
        "//tensorflow/python:client_testlib",
        "//tensorflow/python:framework_for_generated_wrappers",
        "//tensorflow/python:linalg_ops",
    ],
    xla_enable_strict_auto_jit = True,
)

tf_py_test(
    name = "draw_bounding_box_op_test",
    size = "small",
    srcs = ["draw_bounding_box_op_test.py"],
    additional_deps = [
        "//third_party/py/numpy",
        "//tensorflow/python:array_ops",
        "//tensorflow/python:client_testlib",
        "//tensorflow/python:framework_for_generated_wrappers",
        "//tensorflow/python:image_ops",
        "//tensorflow/python:math_ops",
    ],
)

tf_py_test(
    name = "edit_distance_op_test",
    size = "small",
    srcs = ["edit_distance_op_test.py"],
    additional_deps = [
        "//third_party/py/numpy",
        "//tensorflow/python:array_ops",
        "//tensorflow/python:client_testlib",
        "//tensorflow/python:framework",
        "//tensorflow/python:framework_for_generated_wrappers",
    ],
)

tf_py_test(
    name = "fifo_queue_test",
    size = "small",
    srcs = ["fifo_queue_test.py"],
    additional_deps = [
        "//third_party/py/numpy",
        "//tensorflow/core:protos_all_py",
        "//tensorflow/python:array_ops",
        "//tensorflow/python:client",
        "//tensorflow/python:client_testlib",
        "//tensorflow/python:data_flow_ops",
        "//tensorflow/python:errors",
        "//tensorflow/python:framework_for_generated_wrappers",
        "//tensorflow/python:util",
    ],
)

tf_py_test(
    name = "fingerprint_op_test",
    size = "small",
    srcs = ["fingerprint_op_test.py"],
    additional_deps = [
        "//third_party/py/numpy",
    ],
)

tf_py_test(
    name = "fractional_avg_pool_op_test",
    size = "small",
    srcs = ["fractional_avg_pool_op_test.py"],
    additional_deps = [
        "//third_party/py/numpy",
        "//tensorflow/python:array_ops",
        "//tensorflow/python:client_testlib",
        "//tensorflow/python:framework_for_generated_wrappers",
        "//tensorflow/python:nn_grad",
        "//tensorflow/python:nn_ops",
        "//tensorflow/python:nn_ops_gen",
    ],
    shard_count = 5,
)

tf_py_test(
    name = "fractional_max_pool_op_test",
    size = "small",
    srcs = ["fractional_max_pool_op_test.py"],
    additional_deps = [
        "//third_party/py/numpy",
        "//tensorflow/python:array_ops",
        "//tensorflow/python:client_testlib",
        "//tensorflow/python:framework_for_generated_wrappers",
        "//tensorflow/python:nn_grad",
        "//tensorflow/python:nn_ops",
        "//tensorflow/python:nn_ops_gen",
    ],
    shard_count = 5,
)

tf_py_test(
    name = "identity_op_py_test",
    size = "small",
    srcs = ["identity_op_py_test.py"],
    additional_deps = [
        "//third_party/py/numpy",
        "//tensorflow/python:array_ops",
        "//tensorflow/python:array_ops_gen",
        "//tensorflow/python:client_testlib",
        "//tensorflow/python:framework_for_generated_wrappers",
        "//tensorflow/python:variables",
    ],
)

tf_py_test(
    name = "identity_n_op_py_test",
    size = "small",
    srcs = ["identity_n_op_py_test.py"],
    additional_deps = [
        "//third_party/py/numpy",
        "//tensorflow/python:array_ops",
        "//tensorflow/python:array_ops_gen",
        "//tensorflow/python:client_testlib",
        "//tensorflow/python:framework_for_generated_wrappers",
        "//tensorflow/python:variables",
    ],
)

cuda_py_test(
    name = "in_topk_op_test",
    size = "small",
    srcs = ["in_topk_op_test.py"],
    additional_deps = [
        "//third_party/py/numpy",
        "//tensorflow/python:client_testlib",
        "//tensorflow/python:errors",
        "//tensorflow/python:nn_ops",
    ],
    xla_enable_strict_auto_jit = True,
)

tf_py_test(
    name = "record_input_test",
    size = "medium",
    srcs = ["record_input_test.py"],
    additional_deps = [
        "//tensorflow/python:client_testlib",
        "//tensorflow/python:data_flow_ops",
        "//tensorflow/python:io_ops",
        "//tensorflow/python:util",
    ],
)

tf_py_test(
    name = "io_ops_test",
    size = "small",
    srcs = ["io_ops_test.py"],
    additional_deps = [
        "//tensorflow/python:client_testlib",
        "//tensorflow/python:io_ops",
        "//tensorflow/python:util",
    ],
)

tf_py_test(
    name = "listdiff_op_test",
    size = "small",
    srcs = ["listdiff_op_test.py"],
    additional_deps = [
        "//third_party/py/numpy",
        "//tensorflow/python:array_ops",
        "//tensorflow/python:client_testlib",
        "//tensorflow/python:framework_for_generated_wrappers",
        "//tensorflow/python:util",
    ],
)

tf_py_test(
    name = "logging_ops_logging_level_test",
    size = "small",
    srcs = ["logging_ops_logging_level_test.py"],
    additional_deps = [
        "//tensorflow/python:client_testlib",
        "//tensorflow/python:framework_for_generated_wrappers",
        "//tensorflow/python:framework_test_lib",
        "//tensorflow/python:logging_ops",
    ],
    tags = [
        "no_windows",
    ],
)

cuda_py_test(
    name = "logging_ops_test",
    size = "small",
    srcs = ["logging_ops_test.py"],
    additional_deps = [
        "//tensorflow/python:client_testlib",
        "//tensorflow/python:control_flow_ops",
        "//tensorflow/python:framework_for_generated_wrappers",
        "//tensorflow/python:framework_test_lib",
        "//tensorflow/python:gradients",
        "//tensorflow/python:logging_ops",
        "//tensorflow/python:math_ops",
    ],
    xla_enable_strict_auto_jit = True,
)

tf_py_test(
    name = "lookup_ops_test",
    size = "small",
    srcs = ["lookup_ops_test.py"],
    additional_deps = [
        "//tensorflow/python:client",
        "//tensorflow/python:client_testlib",
        "//tensorflow/python:errors",
        "//tensorflow/python:framework_for_generated_wrappers",
        "//tensorflow/python:framework_test_lib",
        "//tensorflow/python:lookup_ops",
        "//tensorflow/python:sparse_tensor",
        "//tensorflow/python:training",
    ],
    grpc_enabled = True,
)

tf_py_test(
    name = "losses_test",
    size = "medium",
    srcs = ["losses_test.py"],
    additional_deps = [
        "//third_party/py/numpy",
        "//tensorflow/python/ops/losses",
        "//tensorflow/python:array_ops",
        "//tensorflow/python:client_testlib",
        "//tensorflow/python:errors",
        "//tensorflow/python:framework",
        "//tensorflow/python:framework_for_generated_wrappers",
        "//tensorflow/python:init_ops",
        "//tensorflow/python:math_ops",
        "//tensorflow/python:training",
        "//tensorflow/python:variable_scope",
        "//tensorflow/python:variables",
    ],
)

tf_py_test(
    name = "matrix_exponential_op_test",
    size = "medium",
    srcs = ["matrix_exponential_op_test.py"],
    additional_deps = [
        "//third_party/py/numpy",
        "//tensorflow/python:client_testlib",
        "//tensorflow/python:framework_for_generated_wrappers",
        "//tensorflow/python:linalg_ops",
    ],
    shard_count = 16,
    tags = ["no_windows_gpu"],
)

tf_py_test(
    name = "matrix_logarithm_op_test",
    size = "medium",
    srcs = ["matrix_logarithm_op_test.py"],
    additional_deps = [
        "//third_party/py/numpy",
        "//tensorflow/python:client_testlib",
        "//tensorflow/python:framework_for_generated_wrappers",
        "//tensorflow/python:linalg_ops",
    ],
)

cuda_py_test(
    name = "matrix_inverse_op_test",
    size = "small",
    srcs = ["matrix_inverse_op_test.py"],
    additional_deps = [
        "//third_party/py/numpy",
        "//tensorflow/python:client_testlib",
        "//tensorflow/python:framework_for_generated_wrappers",
        "//tensorflow/python:linalg_ops",
        "//tensorflow/python:math_ops",
    ],
    tags = ["optonly"],
    xla_enable_strict_auto_jit = True,
)

cuda_py_test(
    name = "matrix_solve_ls_op_test",
    size = "medium",
    srcs = ["matrix_solve_ls_op_test.py"],
    additional_deps = [
        "//third_party/py/numpy",
        "//tensorflow/python:array_ops",
        "//tensorflow/python:client_testlib",
        "//tensorflow/python:framework_for_generated_wrappers",
        "//tensorflow/python:linalg_ops",
        "//tensorflow/python:math_ops",
    ],
    xla_enable_strict_auto_jit = True,
)

cuda_py_test(
    name = "matrix_square_root_op_test",
    size = "medium",
    srcs = ["matrix_square_root_op_test.py"],
    additional_deps = [
        "//third_party/py/numpy",
        "//tensorflow/python:client_testlib",
        "//tensorflow/python:framework_for_generated_wrappers",
        "//tensorflow/python:linalg_ops",
    ],
    xla_enable_strict_auto_jit = True,
)

cuda_py_test(
    name = "matrix_solve_op_test",
    size = "medium",
    srcs = ["matrix_solve_op_test.py"],
    additional_deps = [
        "//third_party/py/numpy",
        "//tensorflow/python:array_ops",
        "//tensorflow/python:client_testlib",
        "//tensorflow/python:framework_for_generated_wrappers",
        "//tensorflow/python:linalg_ops",
    ],
    xla_enable_strict_auto_jit = True,
)

cuda_py_test(
    name = "matrix_triangular_solve_op_test",
    size = "small",
    srcs = ["matrix_triangular_solve_op_test.py"],
    additional_deps = [
        "//third_party/py/numpy",
        "//tensorflow/python:client_testlib",
        "//tensorflow/python:linalg_ops",
    ],
    xla_enable_strict_auto_jit = True,
)

cuda_py_test(
    name = "parameterized_truncated_normal_op_test",
    size = "medium",
    srcs = ["parameterized_truncated_normal_op_test.py"],
    additional_deps = [
        "@absl_py//absl/testing:parameterized",
        "//third_party/py/numpy",
        "//tensorflow/core:protos_all_py",
        "//tensorflow/python:client",
        "//tensorflow/python:client_testlib",
        "//tensorflow/python:control_flow_ops",
        "//tensorflow/python:framework",
        "//tensorflow/python:framework_for_generated_wrappers",
        "//tensorflow/python:platform",
        "//tensorflow/python:random_ops",
    ],
    xla_enable_strict_auto_jit = True,
)

tf_py_test(
    name = "parsing_ops_test",
    size = "small",
    srcs = ["parsing_ops_test.py"],
    additional_deps = [
        "//third_party/py/numpy",
        "//tensorflow/core:protos_all_py",
        "//tensorflow/python:array_ops",
        "//tensorflow/python:client_testlib",
        "//tensorflow/python:errors",
        "//tensorflow/python:framework",
        "//tensorflow/python:framework_for_generated_wrappers",
        "//tensorflow/python:parsing_ops",
        "//tensorflow/python:platform",
    ],
)

tf_py_test(
    name = "parse_single_example_op_test",
    size = "small",
    srcs = ["parse_single_example_op_test.py"],
    additional_deps = [
        "//third_party/py/numpy",
        "//tensorflow/core:protos_all_py",
        "//tensorflow/python:array_ops",
        "//tensorflow/python:client_testlib",
        "//tensorflow/python:errors",
        "//tensorflow/python:framework",
        "//tensorflow/python:framework_for_generated_wrappers",
        "//tensorflow/python:parsing_ops",
        "//tensorflow/python:platform",
    ],
)

tf_py_test(
    name = "partitioned_variables_test",
    size = "small",
    srcs = ["partitioned_variables_test.py"],
    additional_deps = [
        "//third_party/py/numpy",
        "//tensorflow/python:array_ops",
        "//tensorflow/python:client_testlib",
        "//tensorflow/python:framework_for_generated_wrappers",
        "//tensorflow/python:init_ops",
        "//tensorflow/python:partitioned_variables",
        "//tensorflow/python:random_ops",
        "//tensorflow/python:variable_scope",
        "//tensorflow/python:variables",
    ],
)

tf_py_test(
    name = "priority_queue_test",
    size = "medium",
    srcs = ["priority_queue_test.py"],
    additional_deps = [
        "//third_party/py/numpy",
        "//tensorflow/python:array_ops",
        "//tensorflow/python:client_testlib",
        "//tensorflow/python:data_flow_ops",
        "//tensorflow/python:errors",
        "//tensorflow/python:framework_for_generated_wrappers",
        "//tensorflow/python:nn_grad",
    ],
)

cuda_py_test(
    name = "resource_variable_ops_test",
    size = "medium",
    srcs = ["resource_variable_ops_test.py"],
    additional_deps = [
        "@absl_py//absl/testing:parameterized",
        "//tensorflow/python:array_ops",
        "//tensorflow/python:constant_op",
        "//tensorflow/python:client_testlib",
        "//tensorflow/python:errors",
        "//tensorflow/python:framework_for_generated_wrappers",
        "//tensorflow/python:framework_test_lib",
        "//tensorflow/python:resource_variable_ops",
        "//tensorflow/python:variables",
    ],
    # TODO(b/128347673): Re-enable.
    tags = ["no_windows"],
    xla_enable_strict_auto_jit = True,
)

tf_py_test(
    name = "regex_replace_op_test",
    size = "small",
    srcs = ["regex_replace_op_test.py"],
    additional_deps = [
        "@absl_py//absl/testing:parameterized",
        "//tensorflow/python:client_testlib",
        "//tensorflow/python:constant_op",
        "//tensorflow/python:dtypes",
        "//tensorflow/python:string_ops",
    ],
)

tf_py_test(
    name = "regex_full_match_op_test",
    size = "small",
    srcs = ["regex_full_match_op_test.py"],
    additional_deps = [
        "@absl_py//absl/testing:parameterized",
        "//tensorflow/python:client_testlib",
        "//tensorflow/python:constant_op",
        "//tensorflow/python:dtypes",
        "//tensorflow/python:string_ops",
    ],
)

tf_py_test(
    name = "save_restore_ops_test",
    size = "small",
    srcs = ["save_restore_ops_test.py"],
    additional_deps = [
        "//tensorflow/core:protos_all_py",
        "//tensorflow/python:client",
        "//tensorflow/python:client_testlib",
        "//tensorflow/python:constant_op",
        "//tensorflow/python:io_ops",
        "//tensorflow/python:io_ops_gen",
    ],
)

cuda_py_test(
    name = "scatter_nd_ops_test",
    size = "medium",
    srcs = ["scatter_nd_ops_test.py"],
    additional_deps = [
        "//third_party/py/numpy",
        "//tensorflow/python:array_ops",
        "//tensorflow/python:client",
        "//tensorflow/python:client_testlib",
        "//tensorflow/python:framework_for_generated_wrappers",
        "//tensorflow/python:gradients",
        "//tensorflow/python:state_ops",
        "//tensorflow/python:variables",
        "//tensorflow/python:resource_variable_ops",
    ],
    tags = ["noasan"],  # http://b/32635055
    xla_enable_strict_auto_jit = True,
)

tf_py_test(
    name = "segment_reduction_ops_test",
    size = "medium",
    srcs = ["segment_reduction_ops_test.py"],
    additional_deps = [
        "//third_party/py/numpy",
        "//tensorflow/python:client",
        "//tensorflow/python:client_testlib",
        "//tensorflow/python:framework_for_generated_wrappers",
        "//tensorflow/python:math_ops",
        "//tensorflow/python:variables",
        "//tensorflow/python:nn_grad",
    ],
)

tf_py_test(
    name = "sparse_add_op_test",
    size = "small",
    srcs = ["sparse_add_op_test.py"],
    additional_deps = [
        "//third_party/py/numpy",
        "//tensorflow/python:client",
        "//tensorflow/python:client_testlib",
        "//tensorflow/python:framework",
        "//tensorflow/python:framework_for_generated_wrappers",
        "//tensorflow/python:math_ops",
        "//tensorflow/python:sparse_grad",
        "//tensorflow/python:sparse_ops",
    ],
)

tf_py_test(
    name = "sparse_concat_op_test",
    size = "small",
    srcs = ["sparse_concat_op_test.py"],
    additional_deps = [
        "//third_party/py/numpy",
        "//tensorflow/python:array_ops",
        "//tensorflow/python:client_testlib",
        "//tensorflow/python:framework",
        "//tensorflow/python:framework_for_generated_wrappers",
        "//tensorflow/python:sparse_ops",
    ],
)

tf_py_test(
    name = "sparse_conditional_accumulator_test",
    size = "small",
    srcs = ["sparse_conditional_accumulator_test.py"],
    additional_deps = [
        "//third_party/py/numpy",
        "//tensorflow/python:array_ops",
        "//tensorflow/python:client_testlib",
        "//tensorflow/python:data_flow_ops",
        "//tensorflow/python:errors",
        "//tensorflow/python:framework_for_generated_wrappers",
    ],
)

tf_py_test(
    name = "sparse_reorder_op_test",
    size = "small",
    srcs = ["sparse_reorder_op_test.py"],
    additional_deps = [
        "//third_party/py/numpy",
        "//tensorflow/python:array_ops",
        "//tensorflow/python:client_testlib",
        "//tensorflow/python:framework",
        "//tensorflow/python:framework_for_generated_wrappers",
        "//tensorflow/python:sparse_grad",
        "//tensorflow/python:sparse_ops",
    ],
)

tf_py_test(
    name = "sparse_reshape_op_test",
    size = "small",
    srcs = ["sparse_reshape_op_test.py"],
    additional_deps = [
        "//third_party/py/numpy",
        "//tensorflow/python:array_ops",
        "//tensorflow/python:client_testlib",
        "//tensorflow/python:framework",
        "//tensorflow/python:framework_for_generated_wrappers",
        "//tensorflow/python:sparse_ops",
    ],
)

tf_py_test(
    name = "sparse_split_op_test",
    size = "small",
    srcs = ["sparse_split_op_test.py"],
    additional_deps = [
        "//third_party/py/numpy",
        "//tensorflow/python:client_testlib",
        "//tensorflow/python:framework",
        "//tensorflow/python:sparse_ops",
    ],
)

tf_py_test(
    name = "sparse_slice_op_test",
    size = "small",
    srcs = ["sparse_slice_op_test.py"],
    additional_deps = [
        "//third_party/py/numpy",
        "//tensorflow/python:client_testlib",
        "//tensorflow/python:framework",
        "//tensorflow/python:sparse_grad",
        "//tensorflow/python:sparse_ops",
    ],
)

tf_py_test(
    name = "sparse_to_dense_op_py_test",
    size = "small",
    srcs = ["sparse_to_dense_op_py_test.py"],
    additional_deps = [
        "//third_party/py/numpy",
        "//tensorflow/python:array_ops",
        "//tensorflow/python:client_testlib",
        "//tensorflow/python:framework_for_generated_wrappers",
        "//tensorflow/python:sparse_ops",
    ],
)

tf_py_test(
    name = "sparsemask_op_test",
    size = "small",
    srcs = ["sparsemask_op_test.py"],
    additional_deps = [
        "//third_party/py/numpy",
        "//tensorflow/python:array_ops",
        "//tensorflow/python:client_testlib",
        "//tensorflow/python:framework_for_generated_wrappers",
    ],
)

tf_py_test(
    name = "string_format_op_test",
    size = "small",
    srcs = ["string_format_op_test.py"],
    additional_deps = [
        "//tensorflow/python:client_testlib",
        "//tensorflow/python:framework_for_generated_wrappers",
        "//tensorflow/python:framework_test_lib",
        "//tensorflow/python:string_ops",
        "//tensorflow/python:math_ops",
    ],
)

tf_py_test(
    name = "string_join_op_test",
    size = "small",
    srcs = ["string_join_op_test.py"],
    additional_deps = [
        "//tensorflow/python:client_testlib",
        "//tensorflow/python:string_ops",
    ],
)

tf_py_test(
    name = "string_split_op_test",
    size = "small",
    srcs = ["string_split_op_test.py"],
    additional_deps = [
        "@absl_py//absl/testing:parameterized",
        "//third_party/py/numpy",
        "//tensorflow/python/ops/ragged:ragged_factory_ops",
        "//tensorflow/python:array_ops",
        "//tensorflow/python:client_testlib",
        "//tensorflow/python:errors",
        "//tensorflow/python:framework_for_generated_wrappers",
        "//tensorflow/python:framework_test_lib",
        "//tensorflow/python:string_ops",
        "//tensorflow/python/ops/ragged:ragged_string_ops",
        "//tensorflow/python:util",
    ],
)

tf_py_test(
    name = "string_bytes_split_op_test",
    size = "small",
    srcs = ["string_bytes_split_op_test.py"],
    additional_deps = [
        "@absl_py//absl/testing:parameterized",
        "//third_party/py/numpy",
        "//tensorflow/python/ops/ragged:ragged_factory_ops",
        "//tensorflow/python/ops/ragged:ragged_string_ops",
        "//tensorflow/python:array_ops",
        "//tensorflow/python:client_testlib",
        "//tensorflow/python:errors",
        "//tensorflow/python:framework_for_generated_wrappers",
        "//tensorflow/python:framework_test_lib",
        "//tensorflow/python:string_ops",
        "//tensorflow/python/ops/ragged",
    ],
)

tf_py_test(
    name = "string_length_op_test",
    size = "small",
    srcs = ["string_length_op_test.py"],
    additional_deps = [
        "//tensorflow/python:client_testlib",
        "//tensorflow/python:framework_for_generated_wrappers",
        "//tensorflow/python:string_ops",
    ],
)

tf_py_test(
    name = "string_strip_op_test",
    size = "small",
    srcs = ["string_strip_op_test.py"],
    additional_deps = [
        "//third_party/py/numpy",
        "//tensorflow/python:array_ops",
        "//tensorflow/python:client_testlib",
        "//tensorflow/python:errors",
        "//tensorflow/python:framework_for_generated_wrappers",
        "//tensorflow/python:string_ops",
    ],
)

tf_py_test(
    name = "string_lower_op_test",
    size = "small",
    srcs = ["string_lower_op_test.py"],
    additional_deps = [
        "//third_party/py/numpy",
        "//tensorflow/python:array_ops",
        "//tensorflow/python:client_testlib",
        "//tensorflow/python:errors",
        "//tensorflow/python:framework_for_generated_wrappers",
        "//tensorflow/python:string_ops",
    ],
)

tf_py_test(
    name = "string_upper_op_test",
    size = "small",
    srcs = ["string_upper_op_test.py"],
    additional_deps = [
        "//third_party/py/numpy",
        "//tensorflow/python:array_ops",
        "//tensorflow/python:client_testlib",
        "//tensorflow/python:errors",
        "//tensorflow/python:framework_for_generated_wrappers",
        "//tensorflow/python:string_ops",
    ],
)

tf_py_test(
    name = "substr_op_test",
    size = "small",
    srcs = ["substr_op_test.py"],
    additional_deps = [
        "@absl_py//absl/testing:parameterized",
        "//third_party/py/numpy",
        "//tensorflow/python:client_testlib",
        "//tensorflow/python:errors",
        "//tensorflow/python:string_ops",
    ],
)

cuda_py_test(
    name = "summary_ops_test",
    size = "small",
    srcs = ["summary_ops_test.py"],
    additional_deps = [
        "//tensorflow/core:protos_all_py",
        "//tensorflow/python:client_testlib",
        "//tensorflow/python:constant_op",
        "//tensorflow/python:dtypes",
        "//tensorflow/python:errors",
        "//tensorflow/python:framework_ops",
        "//tensorflow/python:framework_test_lib",
        "//tensorflow/python:lib",
        "//tensorflow/python:math_ops",
        "//tensorflow/python:platform",
        "//tensorflow/python:summary_ops_v2",
        "@six_archive//:six",
        "//tensorflow/python:tensor_spec",
        "//tensorflow/python:tensor_util",
        "//tensorflow/python:variables",
        "//tensorflow/python/eager:function",
        "//tensorflow/python/eager:context",
        "//tensorflow/python/keras:engine",
        "//tensorflow/python/keras:layers",
    ],
    xla_enable_strict_auto_jit = True,
)

tf_py_test(
    name = "summary_v1_ops_test",
    size = "small",
    srcs = ["summary_v1_ops_test.py"],
    additional_deps = [
        "//tensorflow/core:protos_all_py",
        "//tensorflow/python:client_testlib",
        "//tensorflow/python:framework_for_generated_wrappers",
        "//tensorflow/python:logging_ops",
        "//tensorflow/python:summary",
    ],
)

tf_py_test(
    name = "summary_v1_tensor_op_test",
    size = "small",
    srcs = ["summary_v1_tensor_op_test.py"],
    additional_deps = [
        "//third_party/py/numpy",
        "@six_archive//:six",
        "//tensorflow/core:protos_all_py",
        "//tensorflow/python:array_ops",
        "//tensorflow/python:client_testlib",
        "//tensorflow/python:framework",
        "//tensorflow/python:framework_for_generated_wrappers",
        "//tensorflow/python:summary",
    ],
)

tf_py_test(
    name = "template_test",
    size = "small",
    srcs = ["template_test.py"],
    additional_deps = [
        "//tensorflow/python:client",
        "//tensorflow/python:client_testlib",
        "//tensorflow/python:framework",
        "//tensorflow/python:init_ops",
        "//tensorflow/python:math_ops",
        "//tensorflow/python:nn_grad",
        "//tensorflow/python:template",
        "//tensorflow/python:training",
        "//tensorflow/python:variable_scope",
        "//tensorflow/python:variables",
    ],
)

cuda_py_test(
    name = "template_mirrored_strategy_test",
    size = "small",
    srcs = ["template_mirrored_strategy_test.py"],
    additional_deps = [
        "//tensorflow/python/distribute:distribute_lib",
        "//tensorflow/python/distribute:mirrored_strategy",
        "//tensorflow/python:client_testlib",
        "//tensorflow/python:init_ops",
        "//tensorflow/python:template",
        "//tensorflow/python:variable_scope",
        "//tensorflow/python:variables",
    ],
    xla_enable_strict_auto_jit = True,
)

cuda_py_test(
    name = "tridiagonal_solve_op_test",
    size = "medium",
    srcs = ["tridiagonal_solve_op_test.py"],
    additional_deps = [
        "//third_party/py/numpy",
        "//tensorflow/python:client_testlib",
        "//tensorflow/python:framework_for_generated_wrappers",
        "//tensorflow/python:linalg_ops",
    ],
    shard_count = 10,
    tags = ["no_rocm"],
    xla_enable_strict_auto_jit = True,
)

tf_py_test(
    name = "unicode_script_op_test",
    size = "small",
    srcs = ["unicode_script_op_test.py"],
    additional_deps = [
        "//tensorflow/python:client_testlib",
        "//tensorflow/python:constant_op",
        "//tensorflow/python:dtypes",
        "//tensorflow/python:string_ops",
    ],
)

cuda_py_test(
    name = "topk_op_test",
    size = "medium",
    srcs = ["topk_op_test.py"],
    additional_deps = [
        "//third_party/py/numpy",
        "//tensorflow/python:array_ops",
        "//tensorflow/python:client_testlib",
        "//tensorflow/python:framework_for_generated_wrappers",
        "//tensorflow/python:gradients",
        "//tensorflow/python:nn_grad",
        "//tensorflow/python:nn_ops",
    ],
    xla_enable_strict_auto_jit = True,
)

cuda_py_test(
    name = "nth_element_op_test",
    size = "small",
    srcs = ["nth_element_op_test.py"],
    additional_deps = [
        "//third_party/py/numpy",
        "//tensorflow/python:array_ops",
        "//tensorflow/python:client_testlib",
        "//tensorflow/python:framework_for_generated_wrappers",
        "//tensorflow/python:gradients",
        "//tensorflow/python:nn_grad",
        "//tensorflow/python:nn_ops",
    ],
    xla_enable_strict_auto_jit = True,
)

tf_py_test(
    name = "unicode_encode_op_test",
    size = "small",
    srcs = ["unicode_encode_op_test.py"],
    additional_deps = [
        "@absl_py//absl/testing:parameterized",
        "//third_party/py/numpy",
        "//tensorflow/python/ops/ragged:ragged_tensor",
        "//tensorflow/python/ops/ragged:ragged_tensor_value",
        "//tensorflow/python:client_testlib",
        "//tensorflow/python:constant_op",
        "//tensorflow/python:errors",
        "//tensorflow/python/ops/ragged:ragged_factory_ops",
        "//tensorflow/python/ops/ragged:ragged_string_ops",
        "//tensorflow/python:framework_test_lib",
    ],
)

tf_py_test(
    name = "unicode_transcode_op_test",
    size = "small",
    srcs = ["unicode_transcode_op_test.py"],
    additional_deps = [
        "@absl_py//absl/testing:parameterized",
        "//tensorflow/python:client_testlib",
        "//tensorflow/python:framework_for_generated_wrappers",
        "//tensorflow/python:string_ops",
    ],
)

tf_py_test(
    name = "unicode_decode_op_test",
    size = "small",
    srcs = ["unicode_decode_op_test.py"],
    additional_deps = [
        "@absl_py//absl/testing:parameterized",
        "//tensorflow/python/eager:context",
        "//tensorflow/python/ops/ragged:ragged_factory_ops",
        "//tensorflow/python/ops/ragged:ragged_string_ops",
        "//tensorflow/python:array_ops",
        "//tensorflow/python:client_testlib",
        "//tensorflow/python:errors",
        "//tensorflow/python:framework_for_generated_wrappers",
        "//tensorflow/python/ops/ragged:ragged",
        "//tensorflow/python:framework_test_lib",
        "//tensorflow/python:sparse_tensor",
        "//tensorflow/python:string_ops",
    ],
)

tf_py_test(
    name = "unique_op_test",
    size = "small",
    srcs = ["unique_op_test.py"],
    additional_deps = [
        "//third_party/py/numpy",
        "//tensorflow/python:array_ops",
        "//tensorflow/python:client_testlib",
    ],
    tags = ["no_rocm"],
)

tf_py_test(
    name = "variable_scope_test",
    size = "small",
    srcs = ["variable_scope_test.py"],
    additional_deps = [
        "//third_party/py/numpy",
        "//tensorflow/python:client_testlib",
        "//tensorflow/python:control_flow_ops",
        "//tensorflow/python:errors",
        "//tensorflow/python:framework_for_generated_wrappers",
        "//tensorflow/python:framework_test_lib",
        "//tensorflow/python:init_ops",
        "//tensorflow/python:layers",
        "//tensorflow/python:math_ops",
        "//tensorflow/python:variable_scope",
        "//tensorflow/python:resource_variable_ops",
        "//tensorflow/python:state_ops",
        "//tensorflow/python:util",
        "//tensorflow/python:variables",
        "//tensorflow/python/eager:context",
        "//tensorflow/python/eager:function",
        "//tensorflow/python/eager:wrap_function",
    ],
    tags = ["no_windows"],
)

tf_py_test(
    name = "variables_test",
    size = "small",
    srcs = ["variables_test.py"],
    additional_deps = [
        "@absl_py//absl/testing:parameterized",
        "//third_party/py/numpy",
        "//tensorflow/python:array_ops",
        "//tensorflow/python:client_testlib",
        "//tensorflow/python:control_flow_ops",
        "//tensorflow/python:errors",
        "//tensorflow/python:framework_for_generated_wrappers",
        "//tensorflow/python:math_ops",
        "//tensorflow/python:random_ops",
        "//tensorflow/python:state_ops_gen",
        "//tensorflow/python:training",
        "//tensorflow/python:util",
        "//tensorflow/python:variables",
        "//tensorflow/python/eager:function",
    ],
    tags = ["no_windows"],  # b/133869052
)

cuda_py_test(
    name = "where_op_test",
    size = "medium",
    srcs = ["where_op_test.py"],
    additional_deps = [
        "//third_party/py/numpy",
        "//tensorflow/python:array_ops",
        "//tensorflow/python:client_testlib",
        "//tensorflow/python:framework_for_generated_wrappers",
    ],
    xla_enable_strict_auto_jit = True,
)

cuda_py_test(
    name = "cast_op_test",
    size = "small",
    srcs = ["cast_op_test.py"],
    additional_deps = [
        "//third_party/py/numpy",
        "//tensorflow/python:array_ops",
        "//tensorflow/python:client_testlib",
        "//tensorflow/python:framework",
        "//tensorflow/python:framework_for_generated_wrappers",
        "//tensorflow/python:math_ops",
        "//tensorflow/python:variables",
    ],
    tags = [
        "no_windows",
        "noasan",
        "noguitar",
        "notap",
        "optonly",
    ],
    xla_enable_strict_auto_jit = True,
)

cuda_py_test(
    name = "dense_update_ops_no_tsan_test",
    size = "small",
    srcs = ["dense_update_ops_no_tsan_test.py"],
    additional_deps = [
        "//third_party/py/numpy",
        "//tensorflow/python:array_ops",
        "//tensorflow/python:client_testlib",
        "//tensorflow/python:math_ops",
        "//tensorflow/python:state_ops",
        "//tensorflow/python:variables",
    ],
    tags = ["notsan"],
    xla_enable_strict_auto_jit = True,
)

cuda_py_test(
    name = "diag_op_test",
    size = "medium",
    srcs = ["diag_op_test.py"],
    additional_deps = [
        "//third_party/py/numpy",
        "//tensorflow/python:array_ops",
        "//tensorflow/python:client_testlib",
        "//tensorflow/python:framework_for_generated_wrappers",
        "//tensorflow/python:gradients",
        "//tensorflow/python:platform",
    ],
    shard_count = 2,
    tags = ["no_windows_gpu"],
    xla_enable_strict_auto_jit = True,
)

tf_py_test(
    name = "reader_ops_test",
    size = "small",
    srcs = ["reader_ops_test.py"],
    additional_deps = [
        "@six_archive//:six",
        "//tensorflow/core:protos_all_py",
        "//tensorflow/python:client_testlib",
        "//tensorflow/python:data_flow_ops",
        "//tensorflow/python:errors",
        "//tensorflow/python:framework_for_generated_wrappers",
        "//tensorflow/python:io_ops",
        "//tensorflow/python:lib",
        "//tensorflow/python:util",
        "//tensorflow/python:variables",
    ],
    data = ["//tensorflow/core:lmdb_testdata"],
)

cuda_py_test(
    name = "aggregate_ops_test",
    size = "small",
    srcs = ["aggregate_ops_test.py"],
    additional_deps = [
        "//third_party/py/numpy",
        "//tensorflow/python:array_ops",
        "//tensorflow/python:client_testlib",
        "//tensorflow/python:framework_for_generated_wrappers",
        "//tensorflow/python:math_ops",
    ],
    xla_enable_strict_auto_jit = True,
)

cuda_py_test(
    name = "argmax_op_test",
    size = "small",
    srcs = ["argmax_op_test.py"],
    additional_deps = [
        "//third_party/py/numpy",
        "//tensorflow/python:client_testlib",
        "//tensorflow/python:math_ops",
    ],
    xla_enable_strict_auto_jit = True,
)

cuda_py_test(
    name = "array_ops_test",
    size = "medium",
    srcs = ["array_ops_test.py"],
    additional_deps = [
        "//third_party/py/numpy",
        "//tensorflow/python:array_ops",
        "//tensorflow/python:client",
        "//tensorflow/python:client_testlib",
        "//tensorflow/python:errors",
        "//tensorflow/python:framework",
        "//tensorflow/python:framework_for_generated_wrappers",
        "//tensorflow/python:framework_test_lib",
        "//tensorflow/python:gradients",
        "//tensorflow/python:map_fn",
        "//tensorflow/python:math_ops",
        "//tensorflow/python:state_ops",
        "//tensorflow/python:test_ops",
        "//tensorflow/python:variables",
        "//tensorflow/python/eager:context",
        "//tensorflow/python/eager:def_function",
    ],
    shard_count = 10,
    tags = [
        "noasan",  # times out
        "optonly",  # times out
    ],
    xla_enable_strict_auto_jit = True,
)

cuda_py_test(
    name = "broadcast_to_ops_test",
    size = "small",
    srcs = ["broadcast_to_ops_test.py"],
    additional_deps = [
        "//third_party/py/numpy",
        "//tensorflow/python:array_ops",
        "//tensorflow/python:client",
        "//tensorflow/python:client_testlib",
    ],
    xla_enable_strict_auto_jit = True,
)

cuda_py_test(
    name = "inplace_ops_test",
    size = "small",
    srcs = ["inplace_ops_test.py"],
    additional_deps = [
        "//third_party/py/numpy",
        "//tensorflow/python:array_ops",
        "//tensorflow/python:errors",
        "//tensorflow/python:client_testlib",
        "//tensorflow/python:framework",
        "//tensorflow/python:framework_test_lib",
        "//tensorflow/python:math_ops",
    ],
    shard_count = 10,
    xla_enable_strict_auto_jit = True,
)

cuda_py_test(
    name = "batch_matmul_op_test",
    size = "small",
    srcs = ["batch_matmul_op_test.py"],
    additional_deps = [
        "//third_party/py/numpy",
        "//tensorflow/python:array_ops",
        "//tensorflow/python:client_testlib",
        "//tensorflow/python:framework_for_generated_wrappers",
        "//tensorflow/python:math_ops",
    ],
    shard_count = 20,
    xla_enable_strict_auto_jit = True,
)

cuda_py_test(
    name = "batchtospace_op_test",
    size = "small",
    srcs = ["batchtospace_op_test.py"],
    additional_deps = [
        "//third_party/py/numpy",
        "//tensorflow/python:array_ops",
        "//tensorflow/python:array_ops_gen",
        "//tensorflow/python:client_testlib",
        "//tensorflow/python:framework_for_generated_wrappers",
    ],
    xla_enable_strict_auto_jit = True,
)

cuda_py_test(
    name = "betainc_op_test",
    size = "small",
    srcs = ["betainc_op_test.py"],
    additional_deps = [
        "//third_party/py/numpy",
        "//tensorflow/python:array_ops",
        "//tensorflow/python:client_testlib",
        "//tensorflow/python:framework_for_generated_wrappers",
        "//tensorflow/python:math_ops",
        "//tensorflow/python:platform",
    ],
    xla_enable_strict_auto_jit = True,
)

py_library(
    name = "bias_op_base",
    srcs = ["bias_op_base.py"],
    deps = [
        "//tensorflow/python:array_ops",
        "//tensorflow/python:client_testlib",
        "//tensorflow/python:framework_for_generated_wrappers",
        "//tensorflow/python:gradients",
        "//tensorflow/python:nn_grad",
        "//tensorflow/python:nn_ops",
        "//third_party/py/numpy",
    ],
)

cuda_py_test(
    name = "bias_op_deterministic_test",
    size = "small",
    srcs = ["bias_op_deterministic_test.py"],
    additional_deps = [
        ":bias_op_base",
    ],
    xla_enable_strict_auto_jit = True,
)

cuda_py_test(
    name = "bias_op_test",
    size = "small",
    srcs = ["bias_op_test.py"],
    additional_deps = [
        ":bias_op_base",
    ],
    xla_enable_strict_auto_jit = True,
)

cuda_py_test(
    name = "bitcast_op_test",
    size = "small",
    srcs = ["bitcast_op_test.py"],
    additional_deps = [
        "//third_party/py/numpy",
        "//tensorflow/python:array_ops",
        "//tensorflow/python:client_testlib",
        "//tensorflow/python:framework_for_generated_wrappers",
    ],
    xla_enable_strict_auto_jit = True,
)

cuda_py_test(
    name = "check_ops_test",
    size = "small",
    srcs = ["check_ops_test.py"],
    additional_deps = [
        "//third_party/py/numpy",
        "//tensorflow/python/eager:context",
        "//tensorflow/python/eager:def_function",
        "//tensorflow/python:array_ops",
        "//tensorflow/python:check_ops",
        "//tensorflow/python:math_ops",
        "//tensorflow/python:random_ops",
        "//tensorflow/python:client_testlib",
        "//tensorflow/python:framework",
        "//tensorflow/python:framework_for_generated_wrappers",
    ],
    xla_enable_strict_auto_jit = True,
)

cuda_py_test(
    name = "constant_op_test",
    size = "small",
    srcs = ["constant_op_test.py"],
    additional_deps = [
        "//third_party/py/numpy",
        "//tensorflow/python:array_ops",
        "//tensorflow/python:client_testlib",
        "//tensorflow/python:errors",
        "//tensorflow/python:framework_for_generated_wrappers",
        "//tensorflow/python:math_ops",
        "//tensorflow/python:util",
    ],
    xla_enable_strict_auto_jit = True,
)

cuda_py_test(
    name = "constant_op_eager_test",
    size = "small",
    srcs = ["constant_op_eager_test.py"],
    additional_deps = [
        "//tensorflow/python/eager:core",
        "//tensorflow/python/eager:context",
        "//tensorflow/python/eager:test",
        "//third_party/py/numpy",
        "//tensorflow/python:array_ops",
        "//tensorflow/python:client_testlib",
        "//tensorflow/python:errors",
        "//tensorflow/python:framework_for_generated_wrappers",
        "//tensorflow/python:math_ops",
        "//tensorflow/python:util",
    ],
    xla_enable_strict_auto_jit = True,
)

cuda_py_test(
    name = "control_flow_ops_py_test",
    size = "small",
    srcs = ["control_flow_ops_py_test.py"],
    additional_deps = [
        "@absl_py//absl/testing:parameterized",
        "//third_party/py/numpy",
        "//tensorflow/core:protos_all_py",
        "//tensorflow/python:array_ops",
        "//tensorflow/python:array_ops_gen",
        "//tensorflow/python:client",
        "//tensorflow/python:client_testlib",
        "//tensorflow/python:cond_v2",
        "//tensorflow/python:control_flow_ops",
        "//tensorflow/python:data_flow_ops",
        "//tensorflow/python:data_flow_ops_gen",
        "//tensorflow/python:distributed_framework_test_lib",
        "//tensorflow/python:errors",
        "//tensorflow/python:framework",
        "//tensorflow/python:framework_for_generated_wrappers",
        "//tensorflow/python:functional_ops",
        "//tensorflow/python:gradients",
        "//tensorflow/python:logging_ops",
        "//tensorflow/python:logging_ops_gen",
        "//tensorflow/python:math_ops",
        "//tensorflow/python:nn_grad",
        "//tensorflow/python:resource_variable_ops",
        "//tensorflow/python:script_ops",
        "//tensorflow/python:state_ops",
        "//tensorflow/python:state_ops_gen",
        "//tensorflow/python:tensor_array_grad",
        "//tensorflow/python:training",
        "//tensorflow/python:util",
        "//tensorflow/python:variable_scope",
        "//tensorflow/python:variables",
        "//tensorflow/python:while_v2",
    ],
    shard_count = 16,
    tags = [
        "notsan",  # TODO(b/132205147): Re-enable this.
        "no_arm",  # TODO(mconley): remove once ignored test lists are merged in
    ],
    xla_enable_strict_auto_jit = True,
)

tf_py_test(
    name = "control_flow_util_test",
    size = "small",
    srcs = ["control_flow_util_test.py"],
    additional_deps = [
        "//tensorflow/python:client_testlib",
        "//tensorflow/python:control_flow_ops",
        "//tensorflow/python:control_flow_ops_gen",
        "//tensorflow/python:control_flow_util",
        "//tensorflow/python:test_ops",
    ],
)

tf_py_test(
    name = "control_flow_util_v2_test",
    size = "small",
    srcs = ["control_flow_util_v2_test.py"],
    additional_deps = [
        "//tensorflow/python:client_testlib",
        "//tensorflow/python:cond_v2",
        "//tensorflow/python:constant_op",
        "//tensorflow/python:control_flow_ops",
        "//tensorflow/python:control_flow_util_v2",
        "//tensorflow/python:while_v2",
    ],
)

cuda_py_test(
    name = "conv1d_test",
    size = "small",
    srcs = ["conv1d_test.py"],
    additional_deps = [
        "//tensorflow/python:array_ops",
        "//tensorflow/python:client_testlib",
        "//tensorflow/python:framework_for_generated_wrappers",
        "//tensorflow/python:nn_ops",
    ],
    xla_enable_strict_auto_jit = True,
)

cuda_py_test(
    name = "conv1d_transpose_test",
    size = "small",
    srcs = ["conv1d_transpose_test.py"],
    additional_deps = [
        "//third_party/py/numpy",
        "//tensorflow/python:client",
        "//tensorflow/python:client_testlib",
        "//tensorflow/python:framework_for_generated_wrappers",
        "//tensorflow/python:nn_ops",
    ],
    xla_enable_strict_auto_jit = True,
)

cuda_py_test(
    name = "conv2d_transpose_test",
    size = "small",
    srcs = ["conv2d_transpose_test.py"],
    additional_deps = [
        "//third_party/py/numpy",
        "//tensorflow/python:client",
        "//tensorflow/python:client_testlib",
        "//tensorflow/python:framework_for_generated_wrappers",
        "//tensorflow/python:nn_grad",
        "//tensorflow/python:nn_ops",
    ],
    xla_enable_strict_auto_jit = True,
)

cuda_py_test(
    name = "conv3d_backprop_filter_v2_grad_test",
    size = "small",
    srcs = ["conv3d_backprop_filter_v2_grad_test.py"],
    additional_deps = [
        "//third_party/py/numpy",
        "//tensorflow/python:array_ops",
        "//tensorflow/python:client_testlib",
        "//tensorflow/python:framework_for_generated_wrappers",
        "//tensorflow/python:nn_grad",
        "//tensorflow/python:nn_ops",
    ],
    xla_enable_strict_auto_jit = True,
)

cuda_py_test(
    name = "cross_grad_test",
    size = "small",
    srcs = ["cross_grad_test.py"],
    additional_deps = [
        "//tensorflow/python:array_ops",
        "//tensorflow/python:client_testlib",
        "//tensorflow/python:math_ops",
    ],
    xla_enable_strict_auto_jit = True,
)

cuda_py_test(
    name = "denormal_test",
    size = "small",
    srcs = ["denormal_test.py"],
    additional_deps = [
        "//third_party/py/numpy",
        "//tensorflow/python:array_ops",
        "//tensorflow/python:client_testlib",
        "//tensorflow/python:framework_for_generated_wrappers",
        "//tensorflow/python:platform",
    ],
    xla_enable_strict_auto_jit = True,
    # TODO(mconley): remove 'no_arm' tag once ignored test lists are merged in
    tags = ["no_arm"],
)

cuda_py_test(
    name = "dense_update_ops_test",
    size = "small",
    srcs = ["dense_update_ops_test.py"],
    additional_deps = [
        "//third_party/py/numpy",
        "//tensorflow/python:array_ops",
        "//tensorflow/python:client_testlib",
        "//tensorflow/python:framework_for_generated_wrappers",
        "//tensorflow/python:math_ops",
        "//tensorflow/python:state_ops",
        "//tensorflow/python:variables",
    ],
    xla_enable_strict_auto_jit = True,
)

cuda_py_test(
    name = "depthtospace_op_test",
    size = "medium",
    srcs = ["depthtospace_op_test.py"],
    additional_deps = [
        "//third_party/py/numpy",
        "//tensorflow/python:array_ops",
        "//tensorflow/python:client_testlib",
        "//tensorflow/python:framework_for_generated_wrappers",
        "//tensorflow/python:math_ops",
    ],
    tags = ["no_windows_gpu"],
    xla_enable_strict_auto_jit = True,
)

cuda_py_test(
    name = "division_past_test",
    size = "medium",
    srcs = ["division_past_test.py"],
    additional_deps = [
        "//third_party/py/numpy",
        "//tensorflow/python:client_testlib",
        "//tensorflow/python:framework_for_generated_wrappers",
    ],
    tags = ["manual"],
    xla_enable_strict_auto_jit = True,
)

cuda_py_test(
    name = "dynamic_partition_op_test",
    size = "medium",
    srcs = ["dynamic_partition_op_test.py"],
    additional_deps = [
        "//third_party/py/numpy",
        "//tensorflow/python:array_ops",
        "//tensorflow/python:client_testlib",
        "//tensorflow/python:data_flow_grad",
        "//tensorflow/python:data_flow_ops",
        "//tensorflow/python:framework_for_generated_wrappers",
        "//tensorflow/python:gradients",
    ],
    xla_enable_strict_auto_jit = True,
)

cuda_py_test(
    name = "dynamic_stitch_op_test",
    size = "small",
    srcs = ["dynamic_stitch_op_test.py"],
    additional_deps = [
        "//third_party/py/numpy",
        "//tensorflow/python:client_testlib",
        "//tensorflow/python:data_flow_grad",
        "//tensorflow/python:data_flow_ops",
        "//tensorflow/python:framework_for_generated_wrappers",
        "//tensorflow/python:gradients",
    ],
    xla_enable_strict_auto_jit = True,
)

cuda_py_test(
    name = "extract_image_patches_op_test",
    size = "small",
    srcs = ["extract_image_patches_op_test.py"],
    additional_deps = [
        "//third_party/py/numpy",
        "//tensorflow/python:array_ops",
        "//tensorflow/python:client_testlib",
        "//tensorflow/python:framework_for_generated_wrappers",
    ],
    xla_enable_strict_auto_jit = True,
)

cuda_py_test(
    name = "extract_volume_patches_op_test",
    size = "small",
    srcs = ["extract_volume_patches_op_test.py"],
    additional_deps = [
        "//third_party/py/numpy",
        "//tensorflow/python:array_ops",
        "//tensorflow/python:client_testlib",
        "//tensorflow/python:framework_for_generated_wrappers",
    ],
    xla_enable_strict_auto_jit = True,
)

cuda_py_test(
    name = "functional_ops_test",
    size = "medium",
    srcs = ["functional_ops_test.py"],
    additional_deps = [
        "//third_party/py/numpy",
        "//tensorflow/core:protos_all_py",
        "//tensorflow/python:array_ops",
        "//tensorflow/python:client_testlib",
        "//tensorflow/python:framework",
        "//tensorflow/python:framework_for_generated_wrappers",
        "//tensorflow/python:functional_ops",
        "//tensorflow/python:gradients",
        "//tensorflow/python:init_ops",
        "//tensorflow/python:math_ops",
        "//tensorflow/python:tensor_array_grad",
        "//tensorflow/python:variable_scope",
        "//tensorflow/python:variables",
        "//tensorflow/python:while_v2",
        "//tensorflow/python/data/ops:iterator_ops",
    ],
    grpc_enabled = True,
    shard_count = 2,
    tags = ["no_windows"],
    xla_enable_strict_auto_jit = True,
)

cuda_py_test(
    name = "gather_nd_op_test",
    size = "small",
    srcs = ["gather_nd_op_test.py"],
    additional_deps = [
        "//third_party/py/numpy",
        "//tensorflow/python:array_ops",
        "//tensorflow/python:client",
        "//tensorflow/python:client_testlib",
        "//tensorflow/python:framework_for_generated_wrappers",
        "//tensorflow/python:gradients",
        "//tensorflow/python:variables",
    ],
    xla_enable_strict_auto_jit = True,
)

cuda_py_test(
    name = "gather_op_test",
    size = "medium",
    srcs = ["gather_op_test.py"],
    additional_deps = [
        "@absl_py//absl/testing:parameterized",
        "//third_party/py/numpy",
        "//tensorflow/python:array_ops",
        "//tensorflow/python:client_testlib",
        "//tensorflow/python:framework_for_generated_wrappers",
        "//tensorflow/python:gradients",
    ],
    xla_enable_strict_auto_jit = True,
)

cuda_py_test(
    name = "gradient_correctness_test",
    size = "small",
    srcs = ["gradient_correctness_test.py"],
    additional_deps = [
        "//third_party/py/numpy",
        "//tensorflow/python:client_testlib",
        "//tensorflow/python:framework_for_generated_wrappers",
        "//tensorflow/python:gradients",
        "//tensorflow/python:math_ops",
    ],
    xla_enable_strict_auto_jit = True,
)

cuda_py_test(
    name = "init_ops_test",
    size = "medium",
    srcs = ["init_ops_test.py"],
    additional_deps = [
        "//third_party/py/numpy",
        "//tensorflow/python:array_ops",
        "//tensorflow/python:client_testlib",
        "//tensorflow/python:layers",
        "//tensorflow/python:framework",
        "//tensorflow/python:framework_for_generated_wrappers",
        "//tensorflow/python:init_ops",
        "//tensorflow/python:linalg_ops",
        "//tensorflow/python:math_ops",
        "//tensorflow/python:nn_ops",
        "//tensorflow/python:partitioned_variables",
        "//tensorflow/python:random_ops",
        "//tensorflow/python:variable_scope",
        "//tensorflow/python:variables",
    ],
    shard_count = 4,
    tags = [
        "noasan",
        "notap",
    ],
    xla_enable_strict_auto_jit = True,
)

cuda_py_test(
    name = "linalg_ops_test",
    size = "medium",
    srcs = ["linalg_ops_test.py"],
    additional_deps = [
        "@absl_py//absl/testing:parameterized",
        "//third_party/py/numpy",
        "//tensorflow/python:array_ops",
        "//tensorflow/python:client_testlib",
        "//tensorflow/python:framework_for_generated_wrappers",
        "//tensorflow/python:linalg_ops",
        "//tensorflow/python:math_ops",
        "//tensorflow/python/ops/linalg",
    ],
    tags = ["no_windows_gpu"],
    xla_enable_strict_auto_jit = True,
)

cuda_py_test(
    name = "lrn_op_test",
    size = "small",
    srcs = ["lrn_op_test.py"],
    additional_deps = [
        "//third_party/py/numpy",
        "//tensorflow/python:array_ops",
        "//tensorflow/python:client_testlib",
        "//tensorflow/python:framework_for_generated_wrappers",
        "//tensorflow/python:gradients",
        "//tensorflow/python:nn",
        "//tensorflow/python:nn_grad",
    ],
    xla_enable_strict_auto_jit = True,
)

cuda_py_test(
    name = "lu_op_test",
    size = "small",
    srcs = ["lu_op_test.py"],
    additional_deps = [
        "//third_party/py/numpy",
        "//tensorflow/python:array_ops",
        "//tensorflow/python:client_testlib",
        "//tensorflow/python:framework_for_generated_wrappers",
        "//tensorflow/python:linalg_ops",
        "//tensorflow/python:math_ops",
        "//tensorflow/python:platform",
        "//tensorflow/python/ops/linalg",
    ],
    xla_enable_strict_auto_jit = True,
)

cuda_py_test(
    name = "einsum_op_test",
    size = "small",
    srcs = ["einsum_op_test.py"],
    additional_deps = [
        "//third_party/py/numpy",
        "//tensorflow/python:array_ops",
        "//tensorflow/python:client_testlib",
        "//tensorflow/python:framework_for_generated_wrappers",
        "//tensorflow/python:linalg_ops",
        "//tensorflow/python:math_ops",
        "//tensorflow/python:platform",
        "//tensorflow/python/ops/linalg",
    ],
    xla_enable_strict_auto_jit = True,
)

cuda_py_test(
    name = "manip_ops_test",
    size = "small",
    srcs = ["manip_ops_test.py"],
    additional_deps = [
        "//third_party/py/numpy",
        "//tensorflow/python:manip_ops",
        "//tensorflow/python:client_testlib",
        "//tensorflow/python:framework_for_generated_wrappers",
    ],
    tags = ["no_windows_gpu"],
    xla_enable_strict_auto_jit = True,
)

cuda_py_test(
    name = "matmul_op_test",
    size = "medium",
    srcs = ["matmul_op_test.py"],
    additional_deps = [
        "//third_party/py/numpy",
        "//tensorflow/python:array_ops",
        "//tensorflow/python:client_testlib",
        "//tensorflow/python:framework_for_generated_wrappers",
        "//tensorflow/python:framework_test_lib",
        "//tensorflow/python:math_ops",
        "//tensorflow/python:random_ops",
        "//tensorflow/python:variables",
    ],
    shard_count = 20,
    xla_enable_strict_auto_jit = True,
)

cuda_py_test(
    name = "morphological_ops_test",
    size = "small",
    srcs = ["morphological_ops_test.py"],
    additional_deps = [
        "//third_party/py/numpy",
        "//tensorflow/python:client_testlib",
        "//tensorflow/python:framework_for_generated_wrappers",
        "//tensorflow/python:nn_grad",
        "//tensorflow/python:nn_ops",
    ],
    xla_enable_strict_auto_jit = True,
)

cuda_py_test(
    name = "numerics_test",
    size = "small",
    srcs = ["numerics_test.py"],
    additional_deps = [
        "//third_party/py/numpy",
        "//tensorflow/python:array_ops",
        "//tensorflow/python:client_testlib",
        "//tensorflow/python:control_flow_ops",
        "//tensorflow/python:framework_for_generated_wrappers",
        "//tensorflow/python:math_ops",
        "//tensorflow/python:numerics",
    ],
    xla_enable_strict_auto_jit = True,
)

cuda_py_test(
    name = "one_hot_op_test",
    size = "small",
    srcs = ["one_hot_op_test.py"],
    additional_deps = [
        "//third_party/py/numpy",
        "//tensorflow/python:array_ops",
        "//tensorflow/python:client_testlib",
        "//tensorflow/python:framework_for_generated_wrappers",
    ],
    tags = ["no_windows_gpu"],
    xla_enable_strict_auto_jit = True,
)

cuda_py_test(
    name = "stack_op_test",
    size = "small",
    srcs = ["stack_op_test.py"],
    additional_deps = [
        "//third_party/py/numpy",
        "//tensorflow/python:array_ops",
        "//tensorflow/python:client_testlib",
        "//tensorflow/python:errors",
        "//tensorflow/python:framework_for_generated_wrappers",
        "//tensorflow/python:variables",
    ],
    xla_enable_strict_auto_jit = True,
)

cuda_py_test(
    name = "map_fn_test",
    size = "small",
    srcs = ["map_fn_test.py"],
    additional_deps = [
        "//third_party/py/numpy",
        "//tensorflow/python:array_ops",
        "//tensorflow/python:client_testlib",
        "//tensorflow/python:framework",
        "//tensorflow/python:gradients",
        "//tensorflow/python:init_ops",
        "//tensorflow/python:map_fn",
        "//tensorflow/python:math_ops",
        "//tensorflow/python:tensor_array_grad",
        "//tensorflow/python:variable_scope",
        "//tensorflow/python:variables",
    ],
    grpc_enabled = True,
    shard_count = 2,
    tags = ["no_windows"],
    xla_enable_strict_auto_jit = True,
)

cuda_py_test(
    name = "pad_op_test",
    size = "small",
    srcs = ["pad_op_test.py"],
    additional_deps = [
        "//third_party/py/numpy",
        "//tensorflow/python:array_ops",
        "//tensorflow/python:client_testlib",
        "//tensorflow/python:framework_for_generated_wrappers",
    ],
    xla_enable_strict_auto_jit = True,
)

cuda_py_test(
    name = "padding_fifo_queue_test",
    size = "small",
    srcs = ["padding_fifo_queue_test.py"],
    additional_deps = [
        "//third_party/py/numpy",
        "//tensorflow/python:array_ops",
        "//tensorflow/python:client_testlib",
        "//tensorflow/python:data_flow_ops",
        "//tensorflow/python:errors",
        "//tensorflow/python:framework_for_generated_wrappers",
    ],
    xla_enable_strict_auto_jit = True,
)

cuda_py_test(
    name = "py_func_test",
    size = "small",
    srcs = ["py_func_test.py"],
    additional_deps = [
        "//third_party/py/numpy",
        "//tensorflow/python:array_ops",
        "//tensorflow/python:client",
        "//tensorflow/python:client_testlib",
        "//tensorflow/python:errors",
        "//tensorflow/python:framework_for_generated_wrappers",
        "//tensorflow/python:script_ops",
        "//tensorflow/python/eager:context",
        "//tensorflow/python/eager:function",
    ],
    grpc_enabled = True,
    tags = ["no_windows"],
    xla_enable_strict_auto_jit = True,
)

cuda_py_test(
    name = "reduce_join_op_test",
    size = "small",
    srcs = ["reduce_join_op_test.py"],
    additional_deps = [
        "//third_party/py/numpy",
        "//tensorflow/python:array_ops",
        "//tensorflow/python:client_testlib",
        "//tensorflow/python:framework_for_generated_wrappers",
        "//tensorflow/python:string_ops",
    ],
    xla_enable_strict_auto_jit = True,
)

cuda_py_test(
    name = "unsorted_segment_join_op_test",
    size = "small",
    srcs = ["unsorted_segment_join_op_test.py"],
    additional_deps = [
        "//third_party/py/numpy",
        "//tensorflow/python:array_ops",
        "//tensorflow/python:client_testlib",
        "//tensorflow/python:framework_for_generated_wrappers",
        "//tensorflow/python:string_ops",
    ],
    xla_enable_strict_auto_jit = True,
)

cuda_py_test(
    name = "reduction_ops_test",
    size = "medium",
    srcs = ["reduction_ops_test.py"],
    additional_deps = [
        "//third_party/py/numpy",
        "//tensorflow/python:array_ops",
        "//tensorflow/python:client_testlib",
        "//tensorflow/python:framework_for_generated_wrappers",
        "//tensorflow/python:math_ops",
    ],
    shard_count = 6,
    tags = [
        "no_windows_gpu",
    ],
    xla_enable_strict_auto_jit = True,
)

cuda_py_test(
    name = "reduction_ops_test_big",
    size = "medium",
    srcs = ["reduction_ops_test_big.py"],
    additional_deps = [
        "//third_party/py/numpy",
        "//tensorflow/python:array_ops",
        "//tensorflow/python:client_testlib",
        "//tensorflow/python:framework_for_generated_wrappers",
        "//tensorflow/python:math_ops",
    ],
    shard_count = 3,
    tags = [
        "manual",
        "no_gpu",
        "nogpu",
        "noguitar",
    ],
    xla_enable_strict_auto_jit = True,
)

cuda_py_test(
    name = "relu_op_test",
    size = "small",
    srcs = ["relu_op_test.py"],
    additional_deps = [
        "//third_party/py/numpy",
        "//tensorflow/python:client_testlib",
        "//tensorflow/python:framework_for_generated_wrappers",
        "//tensorflow/python:nn_grad",
        "//tensorflow/python:nn_ops",
        "//tensorflow/python:random_ops",
        "//tensorflow/python:training",
        "//tensorflow/python:variables",
        "//tensorflow/python/eager:backprop",
        "//tensorflow/python:tf2",
    ],
    xla_enable_strict_auto_jit = True,
)

cuda_py_test(
    name = "reshape_op_test",
    size = "small",
    srcs = ["reshape_op_test.py"],
    additional_deps = [
        "//third_party/py/numpy",
        "//tensorflow/python:array_ops",
        "//tensorflow/python:client_testlib",
        "//tensorflow/python:framework_for_generated_wrappers",
    ],
    xla_enable_strict_auto_jit = True,
)

cuda_py_test(
    name = "reverse_sequence_op_test",
    size = "small",
    srcs = ["reverse_sequence_op_test.py"],
    additional_deps = [
        "//third_party/py/numpy",
        "//tensorflow/python:array_ops",
        "//tensorflow/python:client_testlib",
        "//tensorflow/python:framework_for_generated_wrappers",
    ],
    xla_enable_strict_auto_jit = True,
)

cuda_py_test(
    name = "compare_and_bitpack_op_test",
    size = "small",
    srcs = ["compare_and_bitpack_op_test.py"],
    additional_deps = [
        "//third_party/py/numpy",
        "//tensorflow/python:math_ops",
        "//tensorflow/python:client_testlib",
        "//tensorflow/python:framework_for_generated_wrappers",
    ],
    xla_enable_strict_auto_jit = True,
)

cuda_py_test(
    name = "scalar_test",
    size = "small",
    srcs = ["scalar_test.py"],
    additional_deps = [
        "//third_party/py/numpy",
        "//tensorflow/python:array_ops",
        "//tensorflow/python:client_testlib",
        "//tensorflow/python:framework_for_generated_wrappers",
        "//tensorflow/python:io_ops_gen",
        "//tensorflow/python:math_ops",
        "//tensorflow/python:nn_grad",
        "//tensorflow/python:platform",
        "//tensorflow/python:random_ops",
        "//tensorflow/python:sparse_ops",
    ],
    xla_enable_strict_auto_jit = True,
)

cuda_py_test(
    name = "scan_ops_test",
    size = "medium",
    srcs = ["scan_ops_test.py"],
    additional_deps = [
        "//third_party/py/numpy",
        "//tensorflow/python:client_testlib",
        "//tensorflow/python:errors",
        "//tensorflow/python:framework_for_generated_wrappers",
        "//tensorflow/python:math_ops",
    ],
    xla_enable_strict_auto_jit = True,
)

cuda_py_test(
    name = "session_ops_test",
    size = "small",
    srcs = ["session_ops_test.py"],
    additional_deps = [
        "//tensorflow/python:client_testlib",
        "//tensorflow/python:framework_for_generated_wrappers",
        "//tensorflow/python:math_ops",
        "//tensorflow/python:session_ops",
    ],
    xla_enable_strict_auto_jit = True,
)

cuda_py_test(
    name = "shape_ops_test",
    size = "medium",
    srcs = ["shape_ops_test.py"],
    additional_deps = [
        "@absl_py//absl/testing:parameterized",
        "//third_party/py/numpy",
        "//tensorflow/core:protos_all_py",
        "//tensorflow/python:array_ops",
        "//tensorflow/python:client_testlib",
        "//tensorflow/python:errors",
        "//tensorflow/python:framework",
        "//tensorflow/python:framework_for_generated_wrappers",
        "//tensorflow/python:gradients",
    ],
    xla_enable_strict_auto_jit = True,
)

cuda_py_test(
    name = "softmax_op_test",
    size = "medium",
    srcs = ["softmax_op_test.py"],
    additional_deps = [
        "//third_party/py/numpy",
        "//tensorflow/python:array_ops",
        "//tensorflow/python:client_testlib",
        "//tensorflow/python:errors",
        "//tensorflow/python:framework_for_generated_wrappers",
        "//tensorflow/python:nn_ops",
    ],
    xla_enable_strict_auto_jit = True,
)

cuda_py_test(
    name = "softplus_op_test",
    size = "small",
    srcs = ["softplus_op_test.py"],
    additional_deps = [
        "//third_party/py/numpy",
        "//tensorflow/python:client_testlib",
        "//tensorflow/python:framework_for_generated_wrappers",
        "//tensorflow/python:nn_grad",
        "//tensorflow/python:nn_ops",
    ],
    xla_enable_strict_auto_jit = True,
)

cuda_py_test(
    name = "softsign_op_test",
    size = "small",
    srcs = ["softsign_op_test.py"],
    additional_deps = [
        "//third_party/py/numpy",
        "//tensorflow/python:client_testlib",
        "//tensorflow/python:framework_for_generated_wrappers",
        "//tensorflow/python:nn_grad",
        "//tensorflow/python:nn_ops",
    ],
    xla_enable_strict_auto_jit = True,
)

cuda_py_test(
    name = "spacetobatch_op_test",
    size = "small",
    srcs = ["spacetobatch_op_test.py"],
    additional_deps = [
        "//third_party/py/numpy",
        "//tensorflow/python:array_ops",
        "//tensorflow/python:array_ops_gen",
        "//tensorflow/python:client_testlib",
        "//tensorflow/python:framework",
        "//tensorflow/python:framework_for_generated_wrappers",
        "//tensorflow/python:math_ops",
    ],
    xla_enable_strict_auto_jit = True,
)

cuda_py_test(
    name = "spacetodepth_op_test",
    size = "medium",
    srcs = ["spacetodepth_op_test.py"],
    additional_deps = [
        "//third_party/py/numpy",
        "//tensorflow/python:array_ops",
        "//tensorflow/python:client_testlib",
        "//tensorflow/python:framework_for_generated_wrappers",
        "//tensorflow/python:math_ops",
    ],
    tags = [
        "no_windows",
        "no_windows_gpu",
    ],
    xla_enable_strict_auto_jit = True,
)

tf_py_test(
    name = "sparse_serialization_ops_test",
    size = "small",
    srcs = ["sparse_serialization_ops_test.py"],
    additional_deps = [
        "//third_party/py/numpy",
        "//tensorflow/python:array_ops",
        "//tensorflow/python:client_testlib",
        "//tensorflow/python:framework",
        "//tensorflow/python:framework_for_generated_wrappers",
        "//tensorflow/python:sparse_ops",
    ],
)

tf_py_test(
    name = "sparse_tensors_map_ops_test",
    size = "small",
    srcs = ["sparse_tensors_map_ops_test.py"],
    additional_deps = [
        "//third_party/py/numpy",
        "//tensorflow/python:array_ops",
        "//tensorflow/python:client",
        "//tensorflow/python:client_testlib",
        "//tensorflow/python:framework",
        "//tensorflow/python:framework_for_generated_wrappers",
        "//tensorflow/python:sparse_ops",
        "//tensorflow/python:variables",
    ],
)

cuda_py_test(
    name = "sparse_tensor_dense_matmul_grad_test",
    size = "small",
    srcs = ["sparse_tensor_dense_matmul_grad_test.py"],
    additional_deps = [
        "//third_party/py/numpy",
        "//tensorflow/python:client_testlib",
        "//tensorflow/python:framework",
        "//tensorflow/python:framework_for_generated_wrappers",
        "//tensorflow/python:sparse_grad",
        "//tensorflow/python:sparse_ops",
    ],
    xla_enable_strict_auto_jit = True,
)

cuda_py_test(
    name = "sparse_xent_op_test",
    size = "small",
    srcs = ["sparse_xent_op_test.py"],
    additional_deps = [
        "//third_party/py/numpy",
        "//tensorflow/core:protos_all_py",
        "//tensorflow/python:array_ops",
        "//tensorflow/python:client",
        "//tensorflow/python:client_testlib",
        "//tensorflow/python:errors",
        "//tensorflow/python:framework_for_generated_wrappers",
        "//tensorflow/python:gradients",
        "//tensorflow/python:math_ops",
        "//tensorflow/python:nn_grad",
        "//tensorflow/python:nn_ops",
        "//tensorflow/python:nn_ops_gen",
        "//tensorflow/python:platform",
        "//tensorflow/python:sparse_ops",
        "//tensorflow/python:random_ops",
        "//tensorflow/python:variables",
    ],
    xla_enable_strict_auto_jit = True,
)

cuda_py_test(
    name = "split_op_test",
    size = "medium",
    srcs = ["split_op_test.py"],
    additional_deps = [
        "//third_party/py/numpy",
        "//tensorflow/python:array_ops",
        "//tensorflow/python:client_testlib",
        "//tensorflow/python:framework_for_generated_wrappers",
        "//tensorflow/python:gradients",
        "//tensorflow/python:math_ops",
    ],
    xla_enable_strict_auto_jit = True,
)

cuda_py_test(
    name = "stack_ops_test",
    size = "small",
    srcs = ["stack_ops_test.py"],
    additional_deps = [
        "//third_party/py/numpy",
        "//tensorflow/python:client_testlib",
        "//tensorflow/python:control_flow_ops",
        "//tensorflow/python:data_flow_ops_gen",
        "//tensorflow/python:errors",
        "//tensorflow/python:framework_for_generated_wrappers",
        "//tensorflow/python:math_ops",
    ],
    xla_enable_strict_auto_jit = True,
)

cuda_py_test(
    name = "string_to_hash_bucket_op_test",
    size = "small",
    srcs = ["string_to_hash_bucket_op_test.py"],
    additional_deps = [
        "//tensorflow/python:array_ops",
        "//tensorflow/python:client_testlib",
        "//tensorflow/python:framework_for_generated_wrappers",
        "//tensorflow/python:string_ops",
    ],
    xla_enable_strict_auto_jit = True,
)

cuda_py_test(
    name = "string_to_number_op_test",
    size = "small",
    srcs = ["string_to_number_op_test.py"],
    additional_deps = [
        "//tensorflow/python:array_ops",
        "//tensorflow/python:client_testlib",
        "//tensorflow/python:framework_for_generated_wrappers",
        "//tensorflow/python:parsing_ops",
    ],
    xla_enable_strict_auto_jit = True,
)

cuda_py_test(
    name = "summary_v1_audio_op_test",
    size = "small",
    srcs = ["summary_v1_audio_op_test.py"],
    additional_deps = [
        "//third_party/py/numpy",
        "//tensorflow/core:protos_all_py",
        "//tensorflow/python:client_testlib",
        "//tensorflow/python:framework_for_generated_wrappers",
        "//tensorflow/python:summary",
    ],
    xla_enable_strict_auto_jit = True,
)

cuda_py_test(
    name = "summary_v1_image_op_test",
    size = "small",
    srcs = ["summary_v1_image_op_test.py"],
    additional_deps = [
        "//third_party/py/numpy",
        "//tensorflow/core:protos_all_py",
        "//tensorflow/python:client_testlib",
        "//tensorflow/python:framework_for_generated_wrappers",
        "//tensorflow/python:image_ops",
        "//tensorflow/python:nn_grad",
        "//tensorflow/python:summary",
    ],
    xla_enable_strict_auto_jit = True,
)

cuda_py_test(
    name = "tensor_array_ops_test",
    size = "small",
    srcs = ["tensor_array_ops_test.py"],
    additional_deps = [
        "//third_party/py/numpy",
        "//tensorflow/python:array_ops",
        "//tensorflow/python:client_testlib",
        "//tensorflow/python:control_flow_ops",
        "//tensorflow/python:data_flow_ops_gen",
        "//tensorflow/python:distributed_framework_test_lib",
        "//tensorflow/python:framework_for_generated_wrappers",
        "//tensorflow/python:framework_test_lib",
        "//tensorflow/python:gradients",
        "//tensorflow/python:init_ops",
        "//tensorflow/python:math_ops",
        "//tensorflow/python:nn_grad",
        "//tensorflow/python:tensor_spec",
        "//tensorflow/python:training",
        "//tensorflow/python:tensor_array_grad",
        "//tensorflow/python:tensor_array_ops",
        "//tensorflow/python:variables",
        "//tensorflow/python:variable_scope",
        "//tensorflow/python:cond_v2",
        "//tensorflow/python:while_v2",
        "//tensorflow/python/data/ops:dataset_ops",
        "//tensorflow/python/eager:backprop",
        "//tensorflow/python/eager:context",
        "//tensorflow/python/eager:def_function",
    ],
    flaky = 1,  # create_local_cluster sometimes times out.
    shard_count = 10,
    tags = ["no_rocm"],
    xla_enable_strict_auto_jit = True,
)

cuda_py_test(
    name = "trace_op_test",
    size = "small",
    srcs = ["trace_op_test.py"],
    additional_deps = [
        "//third_party/py/numpy",
        "//tensorflow/python:client_testlib",
        "//tensorflow/python:math_ops",
    ],
    tags = ["no_windows_gpu"],
    xla_enable_strict_auto_jit = True,
)

cuda_py_test(
    name = "transpose_op_test",
    size = "medium",
    srcs = ["transpose_op_test.py"],
    additional_deps = [
        "//third_party/py/numpy",
        "//tensorflow/python:array_ops",
        "//tensorflow/python:client_testlib",
        "//tensorflow/python:framework_for_generated_wrappers",
    ],
    shard_count = 10,
    tags = [
        "no_gpu",
        "no_oss",
        "notap",  # flaky timeout/segfault, b/136498892
        "optonly",  # times out
    ],
    xla_enable_strict_auto_jit = True,
)

cuda_py_test(
    name = "unstack_op_test",
    size = "small",
    srcs = ["unstack_op_test.py"],
    additional_deps = [
        "//third_party/py/numpy",
        "//tensorflow/python:array_ops",
        "//tensorflow/python:client_testlib",
        "//tensorflow/python:framework_for_generated_wrappers",
    ],
    xla_enable_strict_auto_jit = True,
)

cuda_py_test(
    name = "variable_ops_test",
    size = "small",
    srcs = ["variable_ops_test.py"],
    additional_deps = [
        "//third_party/py/numpy",
        "//tensorflow/python:array_ops",
        "//tensorflow/python:client_testlib",
        "//tensorflow/python:errors",
        "//tensorflow/python:framework_for_generated_wrappers",
        "//tensorflow/python:math_ops",
        "//tensorflow/python:state_ops",
        "//tensorflow/python:state_ops_gen",
        "//tensorflow/python:variables",
    ],
    xla_enable_strict_auto_jit = True,
)

cuda_py_test(
    name = "xent_op_test",
    size = "small",
    srcs = ["xent_op_test.py"],
    additional_deps = [
        "//third_party/py/numpy",
        "//tensorflow/python:client_testlib",
        "//tensorflow/python:framework_for_generated_wrappers",
        "//tensorflow/python:gradients",
        "//tensorflow/python:math_ops",
        "//tensorflow/python:nn_grad",
        "//tensorflow/python:nn_ops",
        "//tensorflow/python:nn_ops_gen",
    ],
    xla_enable_strict_auto_jit = True,
)

cuda_py_test(
    name = "zero_division_test",
    size = "small",
    srcs = ["zero_division_test.py"],
    additional_deps = [
        "//tensorflow/python:client_testlib",
        "//tensorflow/python:errors",
        "//tensorflow/python:framework_for_generated_wrappers",
    ],
    xla_enable_strict_auto_jit = True,
)

cuda_py_test(
    name = "atrous_conv2d_test",
    size = "medium",
    srcs = ["atrous_conv2d_test.py"],
    additional_deps = [
        "//third_party/py/numpy",
        "//tensorflow/python:array_ops",
        "//tensorflow/python:client_testlib",
        "//tensorflow/python:framework_for_generated_wrappers",
        "//tensorflow/python:nn",
        "//tensorflow/python:nn_grad",
        "//tensorflow/python:nn_ops",
    ],
    shard_count = 2,
    tags = [
        "no_gpu",  #  Flaky: b/80127739, b/127001953
    ],
    xla_enable_strict_auto_jit = True,
)

cuda_py_test(
    name = "atrous_convolution_test",
    size = "medium",
    srcs = ["atrous_convolution_test.py"],
    additional_deps = [
        "//third_party/py/numpy",
        "//tensorflow/python:array_ops",
        "//tensorflow/python:client_testlib",
        "//tensorflow/python:framework_for_generated_wrappers",
        "//tensorflow/python:nn_grad",
        "//tensorflow/python:nn_ops",
    ],
    tags = ["manual"],
    xla_enable_strict_auto_jit = True,
)

cuda_py_test(
    name = "pool_test",
    size = "medium",
    srcs = ["pool_test.py"],
    additional_deps = [
        "//third_party/py/numpy",
        "//tensorflow/python:client_testlib",
        "//tensorflow/python:framework_for_generated_wrappers",
        "//tensorflow/python:nn_grad",
        "//tensorflow/python:nn_ops",
    ],
    xla_enable_strict_auto_jit = True,
)

cuda_py_test(
    name = "conv2d_backprop_filter_grad_test",
    size = "medium",
    srcs = ["conv2d_backprop_filter_grad_test.py"],
    additional_deps = [
        "//third_party/py/numpy",
        "//tensorflow/python:array_ops",
        "//tensorflow/python:client_testlib",
        "//tensorflow/python:framework_for_generated_wrappers",
        "//tensorflow/python:nn_grad",
        "//tensorflow/python:nn_ops",
    ],
    shard_count = 2,
    tags = [
        "optonly",  # flaky timeouts unless optimized
    ],
    xla_enable_strict_auto_jit = True,
)

cuda_py_test(
    name = "conv3d_transpose_test",
    size = "medium",
    srcs = ["conv3d_transpose_test.py"],
    additional_deps = [
        "//third_party/py/numpy",
        "//tensorflow/python:client_testlib",
        "//tensorflow/python:framework_for_generated_wrappers",
        "//tensorflow/python:nn_grad",
        "//tensorflow/python:nn_ops",
    ],
    xla_enable_strict_auto_jit = True,
)

cuda_py_test(
    name = "conv_ops_test",
    size = "large",
    srcs = ["conv_ops_test.py"],
    additional_deps = [
        "//third_party/py/numpy",
        "//tensorflow/contrib/layers:layers_py",
        "//tensorflow/python:array_ops",
        "//tensorflow/python:client",
        "//tensorflow/python:client_testlib",
        "//tensorflow/python:errors",
        "//tensorflow/python:framework_for_generated_wrappers",
        "//tensorflow/python:framework_test_lib",
        "//tensorflow/python:nn",
        "//tensorflow/python:nn_grad",
        "//tensorflow/python:nn_ops",
        "//tensorflow/python:platform",
        "//tensorflow/python:random_ops",
        "//tensorflow/python:variables",
    ],
    shard_count = 8,
    tags = [
        "optonly",  # times out
    ],
    xla_enable_strict_auto_jit = True,
)

cuda_py_test(
    name = "depthwise_conv_op_test",
    size = "medium",  # http://b/30603882
    srcs = ["depthwise_conv_op_test.py"],
    additional_deps = [
        "//third_party/py/numpy",
        "//tensorflow/python:client_testlib",
        "//tensorflow/python:framework_for_generated_wrappers",
        "//tensorflow/python:array_ops",
        "//tensorflow/python:nn",
        "//tensorflow/python:nn_grad",
        "//tensorflow/python:nn_ops",
    ],
    # TODO(b/118842098): Re-enable this test in Kokoro.
    tags = ["no_oss"],
    xla_enable_strict_auto_jit = True,
)

tf_py_test(
    name = "neon_depthwise_conv_op_test",
    size = "medium",
    srcs = ["neon_depthwise_conv_op_test.py"],
    additional_deps = [
        "//third_party/py/numpy",
        "//tensorflow/python:client_testlib",
        "//tensorflow/python:framework_for_generated_wrappers",
        "//tensorflow/python:array_ops",
        "//tensorflow/python:nn",
        "//tensorflow/python:nn_grad",
        "//tensorflow/python:nn_ops",
    ],
    tags = ["no_windows"],
)

cuda_py_test(
    name = "division_future_test",
    size = "medium",
    srcs = ["division_future_test.py"],
    additional_deps = [
        "//third_party/py/numpy",
        "//tensorflow/python:client_testlib",
        "//tensorflow/python:framework_for_generated_wrappers",
    ],
    tags = ["manual"],
    xla_enable_strict_auto_jit = True,
)

cuda_py_test(
    name = "pooling_ops_3d_test",
    size = "medium",
    srcs = ["pooling_ops_3d_test.py"],
    additional_deps = [
        "//third_party/py/numpy",
        "//tensorflow/python:client_testlib",
        "//tensorflow/python:framework_for_generated_wrappers",
        "//tensorflow/python:nn_grad",
        "//tensorflow/python:nn_ops",
    ],
    tags = ["no_rocm"],
    xla_enable_strict_auto_jit = True,
)

cuda_py_test(
    name = "pooling_ops_test",
    size = "medium",
    srcs = ["pooling_ops_test.py"],
    additional_deps = [
        "//third_party/py/numpy",
        "//tensorflow/python:array_ops",
        "//tensorflow/python:client_testlib",
        "//tensorflow/python:errors",
        "//tensorflow/python:framework_for_generated_wrappers",
        "//tensorflow/python:framework_test_lib",
        "//tensorflow/python:nn_grad",
        "//tensorflow/python:nn_ops",
        "//tensorflow/python:nn_ops_gen",
    ],
    shard_count = 4,
    xla_enable_strict_auto_jit = True,
)

cuda_py_test(
    name = "rnn_test",
    size = "medium",
    srcs = ["rnn_test.py"],
    additional_deps = [
        "//third_party/py/numpy",
        "//tensorflow/core:protos_all_py",
        "//tensorflow/python:array_ops",
        "//tensorflow/python:client",
        "//tensorflow/python:client_testlib",
        "//tensorflow/python:control_flow_ops",
        "//tensorflow/python:data_flow_grad",
        "//tensorflow/python:framework_for_generated_wrappers",
        "//tensorflow/python:framework_test_lib",
        "//tensorflow/python:gradients",
        "//tensorflow/python:init_ops",
        "//tensorflow/python:nn_grad",
        "//tensorflow/python:rnn",
        "//tensorflow/python:rnn_cell",
        "//tensorflow/python:sparse_grad",
        "//tensorflow/python:tensor_array_grad",
        "//tensorflow/python:tensor_array_ops",
        "//tensorflow/python:variables",
        "//tensorflow/python/eager:context",
    ],
    shard_count = 10,
    xla_enable_strict_auto_jit = True,
)

cuda_py_test(
    name = "rnn_cell_test",
    size = "medium",
    srcs = ["rnn_cell_test.py"],
    additional_deps = [
        "@absl_py//absl/testing:parameterized",
        "//third_party/py/numpy",
        "//tensorflow/python/eager:context",
        "//tensorflow/python:array_ops",
        "//tensorflow/python:client_testlib",
        "//tensorflow/python:control_flow_ops",
        "//tensorflow/python:control_flow_v2_toggles",
        "//tensorflow/python:framework_for_generated_wrappers",
        "//tensorflow/python:framework_test_lib",
        "//tensorflow/python:gradients",
        "//tensorflow/python:init_ops",
        "//tensorflow/python:math_ops",
        "//tensorflow/python:platform",
        "//tensorflow/python:rnn",
        "//tensorflow/python:rnn_cell",
        "//tensorflow/python:tensor_array_ops",
        "//tensorflow/python:util",
        "//tensorflow/python:variable_scope",
        "//tensorflow/python:variables",
    ],
    shard_count = 15,
    tags = ["no_windows"],  # b/139739217
    xla_enable_strict_auto_jit = True,
)

cuda_py_test(
    name = "scatter_ops_test",
    size = "medium",  # NOTE: This is not run by default.
    srcs = ["scatter_ops_test.py"],
    additional_deps = [
        "//third_party/py/numpy",
        "//tensorflow/python:client_testlib",
        "//tensorflow/python:framework_for_generated_wrappers",
        "//tensorflow/python:state_ops",
        "//tensorflow/python:variables",
    ],
    shard_count = 2,
    tags = ["optonly"],
    xla_enable_strict_auto_jit = True,
)

cuda_py_test(
    name = "slice_op_test",
    size = "medium",
    srcs = ["slice_op_test.py"],
    additional_deps = [
        "//third_party/py/numpy",
        "//tensorflow/python:array_ops",
        "//tensorflow/python:client_testlib",
        "//tensorflow/python:errors",
        "//tensorflow/python:framework_for_generated_wrappers",
        "//tensorflow/python:gradients",
    ],
    tags = ["no_windows"],  # b/126916429
    xla_enable_strict_auto_jit = True,
)

cuda_py_test(
    name = "huge_slice_op_test",
    size = "medium",
    srcs = ["huge_slice_op_test.py"],
    additional_deps = [
        "//third_party/py/numpy",
        "//tensorflow/python:array_ops",
        "//tensorflow/python:client_testlib",
        "//tensorflow/python:errors",
        "//tensorflow/python:framework_for_generated_wrappers",
    ],
    tags = [
        "no_oss",  # Requires 4GB+ RAM
    ],
    xla_enable_strict_auto_jit = True,
)

cuda_py_test(
    name = "sparse_matmul_op_test",
    size = "medium",
    srcs = ["sparse_matmul_op_test.py"],
    additional_deps = [
        "//third_party/py/numpy",
        "//tensorflow/python:client_testlib",
        "//tensorflow/python:framework_for_generated_wrappers",
        "//tensorflow/python:math_ops",
    ],
    # TODO(mconley): remove 'no_arm' tag once ignored test lists are merged in
    tags = ["no_windows","no_arm",],
    xla_enable_strict_auto_jit = True,
)

cuda_py_test(
    name = "sparse_ops_test",
    size = "medium",
    srcs = ["sparse_ops_test.py"],
    additional_deps = [
        "//third_party/py/numpy",
        "//tensorflow/python:array_ops",
        "//tensorflow/python:client_testlib",
        "//tensorflow/python:framework",
        "//tensorflow/python:framework_for_generated_wrappers",
        "//tensorflow/python:framework_test_lib",
        "//tensorflow/python:nn_ops",
        "//tensorflow/python:platform_test",
        "//tensorflow/python:sparse_grad",
        "//tensorflow/python:sparse_ops",
    ],
    shard_count = 5,
    tags = [
        "noasan",
        "optonly",  # b/77589990
    ],
    xla_enable_strict_auto_jit = True,
)

cuda_py_test(
    name = "sparse_tensor_dense_matmul_op_test",
    size = "medium",
    srcs = ["sparse_tensor_dense_matmul_op_test.py"],
    additional_deps = [
        "//third_party/py/numpy",
        "//tensorflow/core:protos_all_py",
        "//tensorflow/python:array_ops",
        "//tensorflow/python:client",
        "//tensorflow/python:client_testlib",
        "//tensorflow/python:control_flow_ops",
        "//tensorflow/python:framework",
        "//tensorflow/python:framework_for_generated_wrappers",
        "//tensorflow/python:math_ops",
        "//tensorflow/python:platform",
        "//tensorflow/python:sparse_ops",
    ],
    xla_enable_strict_auto_jit = True,
)

# TODO(gpapan): Revisit the gradient of extract_image_patches_op to resolve
# http://b/31080670.
cuda_py_test(
    name = "extract_image_patches_grad_test",
    size = "medium",
    srcs = ["extract_image_patches_grad_test.py"],
    additional_deps = [
        "//third_party/py/numpy",
        "//tensorflow/python:array_ops",
        "//tensorflow/python:client_testlib",
        "//tensorflow/python:framework",
        "//tensorflow/python:framework_for_generated_wrappers",
    ],
    shard_count = 3,
    tags = ["notap"],  # http://b/31080670
    xla_enable_strict_auto_jit = True,
)

cuda_py_test(
    name = "extract_volume_patches_grad_test",
    size = "medium",
    srcs = ["extract_volume_patches_grad_test.py"],
    additional_deps = [
        "//third_party/py/numpy",
        "//tensorflow/python:array_ops",
        "//tensorflow/python:client_testlib",
        "//tensorflow/python:framework",
        "//tensorflow/python:framework_for_generated_wrappers",
    ],
    tags = [
        "no_pip",
        "notap",  # http://b/31080670
    ],
    xla_enable_strict_auto_jit = True,
)

cuda_py_test(
    name = "stage_op_test",
    size = "medium",
    srcs = ["stage_op_test.py"],
    additional_deps = [
        "//tensorflow/python:array_ops",
        "//tensorflow/python:client_testlib",
        "//tensorflow/python:framework_for_generated_wrappers",
        "//tensorflow/python:math_ops",
        "//tensorflow/python:util",
        "//tensorflow/python:data_flow_ops",
    ],
    xla_enable_strict_auto_jit = True,
)

cuda_py_test(
    name = "map_stage_op_test",
    size = "medium",
    srcs = ["map_stage_op_test.py"],
    additional_deps = [
        "//tensorflow/python:array_ops",
        "//tensorflow/python:client_testlib",
        "//tensorflow/python:framework_for_generated_wrappers",
        "//tensorflow/python:math_ops",
        "//tensorflow/python:util",
        "//tensorflow/python:data_flow_ops",
    ],
    tags = ["no_oss"],  # b/124474135
    xla_enable_strict_auto_jit = True,
)

cuda_py_test(
    name = "concat_op_test",
    size = "medium",
    srcs = ["concat_op_test.py"],
    additional_deps = [
        "//third_party/py/numpy",
        "//tensorflow/python:array_ops",
        "//tensorflow/python:array_ops_gen",
        "//tensorflow/python:client_testlib",
        "//tensorflow/python:errors",
        "//tensorflow/python:framework_for_generated_wrappers",
        "//tensorflow/python:gradients",
        "//tensorflow/python:math_ops",
        "//tensorflow/python:variables",
    ],
    tags = ["no_windows"],  # b/126916429
    xla_enable_strict_auto_jit = True,
)

cuda_py_test(
    name = "large_concat_op_test",
    size = "medium",
    srcs = ["large_concat_op_test.py"],
    additional_deps = [
        "//tensorflow/python:array_ops",
        "//tensorflow/python:client_testlib",
        "//tensorflow/python:framework_for_generated_wrappers",
    ],
    tags = [
        "nomsan",
        "notsan",
    ],
    xla_enable_strict_auto_jit = True,
)

cuda_py_test(
    name = "conv_ops_3d_test",
    size = "medium",
    srcs = ["conv_ops_3d_test.py"],
    additional_deps = [
        "//tensorflow/python:client_testlib",
        "//tensorflow/python:framework_for_generated_wrappers",
        "//tensorflow/python:nn_grad",
        "//tensorflow/python:nn_ops",
    ],
    shard_count = 30,
    xla_enable_strict_auto_jit = True,
)

cuda_py_test(
    name = "cwise_ops_test",
    size = "medium",
    srcs = ["cwise_ops_test.py"],
    additional_deps = [
        "//third_party/py/numpy",
        "//tensorflow/python:array_ops",
        "//tensorflow/python:client_testlib",
        "//tensorflow/python:framework",
        "//tensorflow/python:framework_for_generated_wrappers",
        "//tensorflow/python:gradients",
        "//tensorflow/python:math_ops",
        "//tensorflow/python:math_ops_gen",
        "//tensorflow/python:nn_grad",
        "//tensorflow/python:platform",
        "//tensorflow/python:variables",
    ],
    shard_count = 50,
    xla_enable_strict_auto_jit = True,
)

cuda_py_test(
    name = "cwise_ops_binary_test",
    size = "medium",
    srcs = ["cwise_ops_binary_test.py"],
    additional_deps = [
        "//third_party/py/numpy",
        "//tensorflow/python:array_ops",
        "//tensorflow/python:client_testlib",
        "//tensorflow/python:framework",
        "//tensorflow/python:framework_for_generated_wrappers",
        "//tensorflow/python:gradients",
        "//tensorflow/python:math_ops",
        "//tensorflow/python:math_ops_gen",
        "//tensorflow/python:nn_grad",
        "//tensorflow/python:platform",
        "//tensorflow/python:variables",
    ],
    shard_count = 50,
    xla_enable_strict_auto_jit = True,
)

cuda_py_test(
    name = "cwise_ops_unary_test",
    size = "medium",
    srcs = ["cwise_ops_unary_test.py"],
    additional_deps = [
        "//third_party/py/numpy",
        "//tensorflow/python:array_ops",
        "//tensorflow/python:client_testlib",
        "//tensorflow/python:framework",
        "//tensorflow/python:framework_for_generated_wrappers",
        "//tensorflow/python:gradients",
        "//tensorflow/python:math_ops",
        "//tensorflow/python:math_ops_gen",
        "//tensorflow/python:nn_grad",
        "//tensorflow/python:platform",
        "//tensorflow/python:variables",
    ],
    shard_count = 50,
    xla_enable_strict_auto_jit = True,
)

cuda_py_test(
    name = "embedding_ops_test",
    size = "medium",
    srcs = ["embedding_ops_test.py"],
    additional_deps = [
        "//third_party/py/numpy",
        "//tensorflow/python:array_ops",
        "//tensorflow/python:client_testlib",
        "//tensorflow/python:data_flow_ops",
        "//tensorflow/python:embedding_ops",
        "//tensorflow/python:framework",
        "//tensorflow/python:framework_for_generated_wrappers",
        "//tensorflow/python:init_ops",
        "//tensorflow/python:linalg_ops",
        "//tensorflow/python:math_ops",
        "//tensorflow/python:partitioned_variables",
        "//tensorflow/python:platform",
        "//tensorflow/python:state_ops",
        "//tensorflow/python:util",
        "//tensorflow/python:variable_scope",
        "//tensorflow/python:variables",
    ],
    shard_count = 20,
    xla_enable_strict_auto_jit = True,
)

cuda_py_test(
    name = "linalg_grad_test",
    size = "medium",
    srcs = ["linalg_grad_test.py"],
    additional_deps = [
        "//third_party/py/numpy",
        "//tensorflow/python:array_ops",
        "//tensorflow/python:client_testlib",
        "//tensorflow/python:framework_for_generated_wrappers",
        "//tensorflow/python:gradients",
        "//tensorflow/python:linalg_ops",
        "//tensorflow/python:math_ops",
        "//tensorflow/python/ops/linalg",
    ],
    shard_count = 20,
    xla_enable_strict_auto_jit = True,
)

cuda_py_test(
    name = "matrix_band_part_op_test",
    size = "medium",
    srcs = ["matrix_band_part_op_test.py"],
    additional_deps = [
        "//third_party/py/numpy",
        "//tensorflow/python:array_ops",
        "//tensorflow/python:client_testlib",
        "//tensorflow/python:framework_for_generated_wrappers",
    ],
    shard_count = 20,
    xla_enable_strict_auto_jit = True,
)

cuda_py_test(
    name = "self_adjoint_eig_op_test",
    size = "medium",
    srcs = ["self_adjoint_eig_op_test.py"],
    additional_deps = [
        "//third_party/py/numpy",
        "//tensorflow/python:array_ops",
        "//tensorflow/python:client_testlib",
        "//tensorflow/python:framework_for_generated_wrappers",
        "//tensorflow/python:linalg_ops",
        "//tensorflow/python:math_ops",
    ],
    data = ["//tensorflow/python/kernel_tests/testdata:self_adjoint_eig_op_test_files"],
    shard_count = 20,
    tags = [
        "no_windows",
    ],
    # TODO(b/127344411): This test passes because XLA does not actually cluster
    # the self_adjoint_eig op.
    xla_enable_strict_auto_jit = True,
)

cuda_py_test(
    name = "qr_op_test",
    size = "medium",
    srcs = ["qr_op_test.py"],
    additional_deps = [
        "//third_party/py/numpy",
        "//tensorflow/python:array_ops",
        "//tensorflow/python:client_testlib",
        "//tensorflow/python:framework_for_generated_wrappers",
        "//tensorflow/python:linalg_ops",
        "//tensorflow/python:math_ops",
    ],
    shard_count = 20,
    tags = [
        "no_rocm",  # TODO(rocm): feature not supported on ROCm platform
    ],
    xla_enable_strict_auto_jit = True,
)

cuda_py_test(
    name = "svd_op_test",
    size = "medium",
    srcs = ["svd_op_test.py"],
    additional_deps = [
        "//third_party/py/numpy",
        "//tensorflow/python:array_ops",
        "//tensorflow/python:client_testlib",
        "//tensorflow/python:framework_for_generated_wrappers",
        "//tensorflow/python:gradients_impl",
        "//tensorflow/python:linalg_ops",
        "//tensorflow/python:math_ops",
    ],
    shard_count = 20,
    tags = [
        "no_oss",  # b/117185141.
        "nomsan",  # TODO(b/117236102): Re-enable in msan build.
    ],
    # TODO(b/127344411): This test passes because XLA does not actually cluster
    # the svd op.
    xla_enable_strict_auto_jit = True,
)

cuda_py_test(
    name = "norm_op_test",
    size = "medium",
    srcs = ["norm_op_test.py"],
    additional_deps = [
        "//third_party/py/numpy",
        "//tensorflow/python:array_ops",
        "//tensorflow/python:client_testlib",
        "//tensorflow/python:framework_for_generated_wrappers",
        "//tensorflow/python:linalg_ops",
    ],
    shard_count = 20,
    # TODO(b/117236102): Re-enable in msan build.
    tags = [
        "no_windows_gpu",
        "nomsan",
    ],
    xla_enable_strict_auto_jit = True,
)

cuda_py_test(
    name = "normalize_op_test",
    size = "medium",
    srcs = ["normalize_op_test.py"],
    additional_deps = [
        "//third_party/py/numpy",
        "//tensorflow/python:client_testlib",
        "//tensorflow/python:framework_for_generated_wrappers",
        "//tensorflow/python:nn",
    ],
    shard_count = 20,
    # TODO(b/117236102): Re-enable in msan build.
    tags = [
        "no_windows_gpu",
        "nomsan",
    ],
    xla_enable_strict_auto_jit = True,
)

cuda_py_test(
    name = "tensordot_op_test",
    size = "medium",
    srcs = ["tensordot_op_test.py"],
    additional_deps = [
        "//third_party/py/numpy",
        "//tensorflow/python:array_ops",
        "//tensorflow/python:client_testlib",
        "//tensorflow/python:errors",
        "//tensorflow/python:framework_for_generated_wrappers",
        "//tensorflow/python:math_ops",
    ],
    shard_count = 20,
    xla_enable_strict_auto_jit = True,
)

sycl_py_test(
    name = "basic_gpu_test",
    size = "small",
    srcs = ["basic_gpu_test.py"],
    additional_deps = [
        "//third_party/py/numpy",
        "//tensorflow/python:array_ops_gen",
        "//tensorflow/python:client_testlib",
        "//tensorflow/python:framework_for_generated_wrappers",
        "//tensorflow/python:math_ops",
        "//tensorflow/python:math_ops_gen",
    ],
)

tf_py_test(
    name = "sets_test",
    size = "medium",
    srcs = ["sets_test.py"],
    additional_deps = [
        "//third_party/py/numpy",
        "//tensorflow/python:errors",
        "//tensorflow/python:framework",
        "//tensorflow/python:framework_for_generated_wrappers",
        "//tensorflow/python:framework_test_lib",
        "//tensorflow/python:math_ops",
        "//tensorflow/python:platform_test",
        "//tensorflow/python:sets",
        "//tensorflow/python:sparse_ops",
    ],
)

tf_py_test(
    name = "weights_broadcast_test",
    size = "small",
    srcs = ["weights_broadcast_test.py"],
    additional_deps = [
        "//third_party/py/numpy",
        "//tensorflow/python:array_ops",
        "//tensorflow/python:client_testlib",
        "//tensorflow/python:errors",
        "//tensorflow/python:framework",
        "//tensorflow/python:framework_for_generated_wrappers",
        "//tensorflow/python:framework_test_lib",
        "//tensorflow/python:platform",
        "//tensorflow/python:weights_broadcast_ops",
    ],
    shard_count = 3,
)

tf_py_test(
    name = "metrics_test",
    size = "medium",
    srcs = ["metrics_test.py"],
    additional_deps = [
        "//third_party/py/numpy",
        "//tensorflow/python:array_ops",
        "//tensorflow/python:client_testlib",
        "//tensorflow/python:data_flow_grad",
        "//tensorflow/python:data_flow_ops",
        "//tensorflow/python:errors",
        "//tensorflow/python:framework",
        "//tensorflow/python:framework_for_generated_wrappers",
        "//tensorflow/python:metrics",
        "//tensorflow/python:nn_grad",
        "//tensorflow/python:random_ops",
        "//tensorflow/python:variables",
    ],
    shard_count = 20,
    tags = ["no_windows_gpu"],
)

tf_py_test(
    name = "confusion_matrix_test",
    size = "small",
    srcs = ["confusion_matrix_test.py"],
    additional_deps = [
        "//third_party/py/numpy",
        "//tensorflow/python:array_ops",
        "//tensorflow/python:client_testlib",
        "//tensorflow/python:confusion_matrix",
        "//tensorflow/python:framework_for_generated_wrappers",
        "//tensorflow/python:math_ops",
        "//tensorflow/python:random_ops",
    ],
)

tf_py_test(
    name = "bucketize_op_test",
    size = "small",
    srcs = ["bucketize_op_test.py"],
    additional_deps = [
        "//third_party/py/numpy",
        "//tensorflow/python:client_testlib",
        "//tensorflow/python:framework_for_generated_wrappers",
        "//tensorflow/python:math_ops",
    ],
)

tf_py_test(
    name = "sparse_cross_op_test",
    size = "small",
    srcs = ["sparse_cross_op_test.py"],
    additional_deps = [
        "//third_party/py/numpy",
        "//tensorflow/python:client_testlib",
        "//tensorflow/python:framework_for_generated_wrappers",
        "//tensorflow/python:sparse_ops",
    ],
    tags = ["no_windows"],
)

tf_py_test(
    name = "garbage_collection_test",
    size = "small",
    srcs = ["garbage_collection_test.py"],
    additional_deps = [
        "//tensorflow/python/eager:context",
        "//tensorflow/python:framework_test_lib",
        "//tensorflow/python:resource_variable_ops",
        "//tensorflow/python:dtypes",
        "//tensorflow/python:tensor_array_ops",
        "//tensorflow/python:client_testlib",
    ],
)

tf_py_test(
    name = "accumulate_n_test",
    size = "small",
    srcs = ["accumulate_n_test.py"],
    additional_deps = [
        "//third_party/py/numpy",
        "//tensorflow/python:client_testlib",
        "//tensorflow/python:framework_for_generated_wrappers",
        "//tensorflow/python:framework_test_lib",
        "//tensorflow/python:gradients",
        "//tensorflow/python:math_ops",
        "//tensorflow/python:platform_test",
        "//tensorflow/python:variables",
    ],
)

tf_py_test(
    name = "accumulate_n_eager_test",
    size = "small",
    srcs = ["accumulate_n_eager_test.py"],
    additional_deps = [
        "//third_party/py/numpy",
        "//tensorflow/python:client_testlib",
        "//tensorflow/python:framework_for_generated_wrappers",
        "//tensorflow/python:framework_test_lib",
        "//tensorflow/python:gradients",
        "//tensorflow/python:math_ops",
        "//tensorflow/python:resource_variable_ops",
        "//tensorflow/python/eager:backprop",
        "//tensorflow/python/eager:context",
        "//tensorflow/python/eager:tape",
    ],
)

# Custom op tests
tf_custom_op_library(
    name = "ackermann_op.so",
    srcs = ["ackermann_op.cc"],
)

tf_py_test(
    name = "ackermann_test",
    size = "small",
    srcs = ["ackermann_test.py"],
    additional_deps = [
        "//tensorflow/python:client_testlib",
        "//tensorflow/python:framework",
        "//tensorflow/python:platform",
    ],
    data = [":ackermann_op.so"],
    tags = [
        "no_pip",
        "notap",
    ],
)

tf_custom_op_library(
    name = "duplicate_op.so",
    srcs = ["duplicate_op.cc"],
)

tf_py_test(
    name = "duplicate_op_test",
    size = "small",
    srcs = ["duplicate_op_test.py"],
    additional_deps = [
        "//tensorflow/python:client_testlib",
        "//tensorflow/python:framework",
        "//tensorflow/python:math_ops",
        "//tensorflow/python:platform",
    ],
    data = [":duplicate_op.so"],
    tags = [
        "no_pip",
        "notap",
    ],
)

tf_custom_op_library(
    name = "invalid_op.so",
    srcs = ["invalid_op.cc"],
)

tf_py_test(
    name = "invalid_op_test",
    size = "small",
    srcs = ["invalid_op_test.py"],
    additional_deps = [
        "//tensorflow/python:client_testlib",
        "//tensorflow/python:errors",
        "//tensorflow/python:framework",
        "//tensorflow/python:platform",
    ],
    data = [":invalid_op.so"],
    tags = [
        "no_pip",
        "notap",
    ],
)

cuda_py_test(
    name = "cond_v2_test",
    size = "medium",
    srcs = ["cond_v2_test.py"],
    additional_deps = [
        "//tensorflow/python:array_ops",
        "//tensorflow/python:client_testlib",
        "//tensorflow/python:cond_v2",
        "//tensorflow/python:constant_op",
        "//tensorflow/python:control_flow_ops",
        "//tensorflow/python:dtypes",
        "//tensorflow/python:framework",
        "//tensorflow/python:framework_ops",
        "//tensorflow/python:gradients",
        "//tensorflow/python:tensor_array_ops",
        "//tensorflow/python:test_ops",
        "//tensorflow/python:training",
        "//tensorflow/python:while_v2",
        "//tensorflow/python/compat",
    ],
    grpc_enabled = True,
    xla_enable_strict_auto_jit = True,
)

cuda_py_test(
    name = "while_v2_test",
    size = "medium",
    srcs = ["while_v2_test.py"],
    additional_deps = [
        "@absl_py//absl/testing:parameterized",
        "//tensorflow/core:protos_all_py",
        "//tensorflow/python:array_ops",
        "//tensorflow/python/eager:def_function",
        "//tensorflow/python:client_testlib",
        "//tensorflow/python:constant_op",
        "//tensorflow/python:control_flow_ops",
        "//tensorflow/python:control_flow_util",
        "//tensorflow/python:control_flow_v2_toggles",
        "//tensorflow/python:dtypes",
        "//tensorflow/python:framework",
        "//tensorflow/python:framework_ops",
        "//tensorflow/python:functional_ops",
        "//tensorflow/python:gradients_impl",
        "//tensorflow/python:list_ops",
        "//tensorflow/python:math_ops",
        "//tensorflow/python:tensor_array_grad",
        "//tensorflow/python:tf_optimizer",
        "//tensorflow/python:while_v2",
    ],
    grpc_enabled = True,
    xla_enable_strict_auto_jit = True,
)

cuda_py_test(
    name = "critical_section_test",
    size = "medium",
    srcs = ["critical_section_test.py"],
    additional_deps = [
        "@absl_py//absl/testing:parameterized",
        "//tensorflow/python:client_testlib",
        "//tensorflow/python/data/experimental/ops:prefetching_ops",
        "//tensorflow/python:array_ops",
        "//tensorflow/python:control_flow_ops",
        "//tensorflow/python:control_flow_v2_toggles",
        "//tensorflow/python:framework_for_generated_wrappers",
        "//tensorflow/python:framework_test_lib",
        "//tensorflow/python:gradients",
        "//tensorflow/python:platform_test",
        "//tensorflow/python:resource_variable_ops",
        "//tensorflow/python:critical_section_ops",
        "//tensorflow/python:tensor_array_ops",
        "//tensorflow/python/data/ops:dataset_ops",
        "//tensorflow/python/eager:context",
    ],
    xla_enable_strict_auto_jit = True,
)

cuda_py_test(
    name = "tridiagonal_matmul_op_test",
    size = "medium",
    srcs = ["tridiagonal_matmul_op_test.py"],
    additional_deps = [
        "//third_party/py/numpy",
        "//tensorflow/python:client_testlib",
        "//tensorflow/python:framework_for_generated_wrappers",
        "//tensorflow/python:linalg_ops",
    ],
    shard_count = 10,
    tags = ["no_rocm"],
    xla_enable_strict_auto_jit = True,
)<|MERGE_RESOLUTION|>--- conflicted
+++ resolved
@@ -235,11 +235,7 @@
     ],
     shard_count = 5,
     tags = [
-<<<<<<< HEAD
-        "no_gpu",  # TODO(b/131773093): Re-enable.
-=======
         "no_rocm",  # TODO(rocm): feature not supported on ROCm platform
->>>>>>> 6ff86849
         "nomsan",  # TODO(b/131773093): Re-enable.
     ],
 )
@@ -332,8 +328,6 @@
     srcs = ["cudnn_deterministic_test.py"],
     additional_deps = [
         ":cudnn_deterministic_base",
-<<<<<<< HEAD
-=======
     ],
     xla_enable_strict_auto_jit = True,
 )
@@ -350,7 +344,6 @@
         "//tensorflow/python:math_ops",
         "//tensorflow/python:map_fn",
         "//tensorflow/python:array_ops",
->>>>>>> 6ff86849
     ],
     xla_enable_strict_auto_jit = True,
 )
