#!/usr/bin/env bash
# Copyright 2015 The TensorFlow Authors. All Rights Reserved.
#
# Licensed under the Apache License, Version 2.0 (the "License");
# you may not use this file except in compliance with the License.
# You may obtain a copy of the License at
#
#     http://www.apache.org/licenses/LICENSE-2.0
#
# Unless required by applicable law or agreed to in writing, software
# distributed under the License is distributed on an "AS IS" BASIS,
# WITHOUT WARRANTIES OR CONDITIONS OF ANY KIND, either express or implied.
# See the License for the specific language governing permissions and
# limitations under the License.
# ==============================================================================

set -e

<<<<<<< HEAD
# We don't apt-get install so that we can install a newer version of pip.
# Only needed for Ubuntu 14.04 and 16.04; not needed for 18.04 and Debian 8,9?
# Run easy_install after easy_install3, so that the default pip points to pip2,
# to match the default python version of 2.7.
#easy_install3 -U pip==18.1
#easy_install -U pip==18.1
=======
# Get the latest version of pip so it recognize manylinux2010
#easy_install3 -U pip
#easy_install -U pip
>>>>>>> 6ff86849

# Install pip packages from whl files to avoid the time-consuming process of
# building from source.

# Pin wheel==0.31.1 to work around issue
# https://github.com/pypa/auditwheel/issues/102
pip2 install wheel==0.31.1

# Install last working version of setuptools. This must happen before we install
# absl-py, which uses install_requires notation introduced in setuptools 20.5.
pip2 install --upgrade setuptools==39.1.0

pip2 install virtualenv

# Install six and future.
pip2 install --upgrade six==1.12.0
pip2 install future>=0.17.1

# Install absl-py.
pip2 install --upgrade absl-py

# Install werkzeug.
pip2 install --upgrade werkzeug==0.11.10

# Install bleach. html5lib will be picked up as a dependency.
pip2 install --upgrade bleach==2.0.0

# Install markdown.
pip2 install --upgrade markdown==2.6.8

# Install protobuf.
pip2 install --upgrade protobuf==3.6.1

# Remove obsolete version of six, which can sometimes confuse virtualenv.
rm -rf /usr/lib/python3/dist-packages/six*

# numpy needs to be installed from source to fix segfaults. See:
# https://github.com/tensorflow/tensorflow/issues/6968
# This workaround isn't needed for Ubuntu 16.04 or later.
if $(cat /etc/*-release | grep -q 14.04); then
  pip2 install --no-binary=:all: --upgrade numpy==1.14.5
else
  pip2 install --upgrade numpy==1.14.5
fi

pip2 install scipy==1.1.0

pip2 install scikit-learn==0.18.1

# pandas required by `inflow`
pip2 install pandas==0.19.2

# Benchmark tests require the following:
pip2 install psutil
pip2 install py-cpuinfo

# pylint tests require the following:
pip2 install pylint==1.6.4

# pycodestyle tests require the following:
pip2 install pycodestyle

# tf.mock require the following for python2:
pip2 install mock

pip2 install portpicker

# TensorFlow Serving integration tests require the following:
pip2 install grpcio

# Eager-to-graph execution needs astor, gast and termcolor:
pip2 install --upgrade astor
pip2 install --upgrade gast
pip2 install --upgrade termcolor

# Keras
<<<<<<< HEAD
pip2 install keras_applications==1.0.6 --no-deps
=======
pip2 install keras_applications==1.0.8 --no-deps
>>>>>>> 6ff86849
pip2 install keras_preprocessing==1.0.5 --no-deps
pip2 install --upgrade h5py==2.8.0

# Estimator
pip2 install tf-estimator-nightly --no-deps

# Argparse
pip2 install --upgrade argparse<|MERGE_RESOLUTION|>--- conflicted
+++ resolved
@@ -16,18 +16,9 @@
 
 set -e
 
-<<<<<<< HEAD
-# We don't apt-get install so that we can install a newer version of pip.
-# Only needed for Ubuntu 14.04 and 16.04; not needed for 18.04 and Debian 8,9?
-# Run easy_install after easy_install3, so that the default pip points to pip2,
-# to match the default python version of 2.7.
-#easy_install3 -U pip==18.1
-#easy_install -U pip==18.1
-=======
 # Get the latest version of pip so it recognize manylinux2010
 #easy_install3 -U pip
 #easy_install -U pip
->>>>>>> 6ff86849
 
 # Install pip packages from whl files to avoid the time-consuming process of
 # building from source.
@@ -104,11 +95,7 @@
 pip2 install --upgrade termcolor
 
 # Keras
-<<<<<<< HEAD
-pip2 install keras_applications==1.0.6 --no-deps
-=======
 pip2 install keras_applications==1.0.8 --no-deps
->>>>>>> 6ff86849
 pip2 install keras_preprocessing==1.0.5 --no-deps
 pip2 install --upgrade h5py==2.8.0
 
